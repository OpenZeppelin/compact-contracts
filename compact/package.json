{
  "packageManager": "yarn@4.1.0",
  "name": "@openzeppelin-midnight/compact",
  "version": "0.0.1",
  "keywords": ["compact", "compiler"],
<<<<<<< HEAD
  "author": "OpenZeppelin Community <maintainers@openzeppelin.org>",
  "license": "MIT",
  "description": "Compact fetcher",
  "type": "module",
  "main": "index.js",
=======
  "author": "",
  "license": "MIT",
  "description": "Compact fetcher",
  "type": "module",
  "exports": "./index.js",
  "engines": {
    "node": ">=18"
  },
>>>>>>> 4f01916b
  "bin": {
    "compact-builder": "dist/runBuilder.js",
    "compact-compiler": "dist/runCompiler.js"
  },
  "scripts": {
    "types": "tsc -p tsconfig.json --noEmit",
    "fmt": "biome format",
    "fmt:fix": "biome format --write",
    "lint": "biome lint",
    "lint:fix": "biome check --write",
    "clean": "git clean -fXd"
  },
  "devDependencies": {
    "@types/jest": "^29.5.6",
    "@types/node": "^22.13.10",
    "fast-check": "^3.15.0",
    "jest": "^29.7.0",
    "jest-fast-check": "^2.0.0",
    "ts-jest": "^29.1.1",
    "typescript": "^5.8.2"
  },
  "dependencies": {
    "chalk": "^5.4.1",
    "log-symbols": "^7.0.0",
    "ora": "^8.2.0"
  }
}<|MERGE_RESOLUTION|>--- conflicted
+++ resolved
@@ -3,13 +3,6 @@
   "name": "@openzeppelin-midnight/compact",
   "version": "0.0.1",
   "keywords": ["compact", "compiler"],
-<<<<<<< HEAD
-  "author": "OpenZeppelin Community <maintainers@openzeppelin.org>",
-  "license": "MIT",
-  "description": "Compact fetcher",
-  "type": "module",
-  "main": "index.js",
-=======
   "author": "",
   "license": "MIT",
   "description": "Compact fetcher",
@@ -18,7 +11,6 @@
   "engines": {
     "node": ">=18"
   },
->>>>>>> 4f01916b
   "bin": {
     "compact-builder": "dist/runBuilder.js",
     "compact-compiler": "dist/runCompiler.js"
