--- conflicted
+++ resolved
@@ -42,28 +42,19 @@
   describe('getToolchainVersion', () => {
     it('returns default toolchain version', async () => {
       const testData = {
-        expectedOutput: 'Compactc version: 0.24.0',
+        expectedOutput: 'Compactc version: 0.25.0',
         expectedCommand: 'compact compile  --version',
       };
 
       mockExec.mockResolvedValue({
-<<<<<<< HEAD
         stdout: `  ${testData.expectedOutput}  \n`,
-=======
-        stdout: 'Compactc version: 0.25.0',
->>>>>>> 95515dad
         stderr: '',
       });
 
       const version = await validator.getToolchainVersion();
 
-<<<<<<< HEAD
       expect(version).toBe(testData.expectedOutput);
       expect(mockExec).toHaveBeenCalledWith(testData.expectedCommand);
-=======
-      expect(version).toBe('Compactc version: 0.25.0');
-      expect(mockExec).toHaveBeenCalledWith('compact compile  --version');
->>>>>>> 95515dad
     });
 
     it('returns toolchain version with specific version', async () => {
@@ -74,7 +65,6 @@
       };
 
       mockExec.mockResolvedValue({
-<<<<<<< HEAD
         stdout: testData.expectedOutput,
         stderr: '',
       });
@@ -83,18 +73,6 @@
 
       expect(version).toBe(testData.expectedOutput);
       expect(mockExec).toHaveBeenCalledWith(testData.expectedCommand);
-=======
-        stdout: 'Compactc version: 0.25.0',
-        stderr: '',
-      });
-
-      const version = await validator.getToolchainVersion('0.25.0');
-
-      expect(version).toBe('Compactc version: 0.25.0');
-      expect(mockExec).toHaveBeenCalledWith(
-        'compact compile +0.25.0 --version',
-      );
->>>>>>> 95515dad
     });
   });
 
@@ -102,7 +80,7 @@
     it('returns both dev tools and toolchain versions', async () => {
       const testData = {
         devToolsVersion: 'compact 0.2.0',
-        toolchainVersion: 'Compactc version: 0.24.0',
+        toolchainVersion: 'Compactc version: 0.25.0',
       };
 
       mockExec
@@ -159,11 +137,11 @@
       const testData = {
         file: 'contracts/MyToken.compact',
         flags: '--skip-zk --verbose',
-        version: '0.24.0',
+        version: '0.25.0',
         expectedInputPath: join(SRC_DIR, 'contracts/MyToken.compact'),
         expectedOutputDir: join(ARTIFACTS_DIR, 'MyToken'),
         expectedCommand:
-          'compact compile +0.24.0 --skip-zk --verbose "src/contracts/MyToken.compact" "artifacts/MyToken"',
+          'compact compile +0.25.0 --skip-zk --verbose "src/contracts/MyToken.compact" "artifacts/MyToken"',
       };
 
       mockExec.mockResolvedValue({ stdout: 'Success', stderr: '' });
@@ -185,24 +163,11 @@
           'compact compile --skip-zk "src/MyToken.compact" "artifacts/MyToken"',
       };
 
-<<<<<<< HEAD
       mockExec.mockResolvedValue({ stdout: 'Success', stderr: '' });
 
       await service.compileFile(testData.file, testData.flags);
 
       expect(mockExec).toHaveBeenCalledWith(testData.expectedCommand);
-=======
-      const result = await service.compileFile(
-        'MyToken.compact',
-        '--skip-zk',
-        '0.25.0',
-      );
-
-      expect(result).toEqual({ stdout: 'Compilation successful', stderr: '' });
-      expect(mockExec).toHaveBeenCalledWith(
-        'compact compile +0.25.0 --skip-zk "src/MyToken.compact" "artifacts/MyToken"',
-      );
->>>>>>> 95515dad
     });
 
     it('constructs command without flags', async () => {
@@ -301,13 +266,12 @@
   });
 
   describe('displayEnvInfo', () => {
-<<<<<<< HEAD
     it('displays all environment information', () => {
       const testData = {
         devToolsVersion: 'compact 0.2.0',
-        toolchainVersion: 'Compactc version: 0.24.0',
+        toolchainVersion: 'Compactc version: 0.25.0',
         targetDir: 'security',
-        version: '0.24.0',
+        version: '0.25.0',
       };
 
       CompilerUIService.displayEnvInfo(
@@ -315,14 +279,6 @@
         testData.toolchainVersion,
         testData.targetDir,
         testData.version,
-=======
-    it('should display environment information with all parameters', () => {
-      UIService.displayEnvInfo(
-        'compact 0.1.0',
-        'Compactc 0.25.0',
-        'security',
-        '0.25.0',
->>>>>>> 95515dad
       );
 
       expect(mockSpinner.info).toHaveBeenCalledWith(
@@ -332,42 +288,29 @@
         '[COMPILE] Compact developer tools: compact 0.2.0',
       );
       expect(mockSpinner.info).toHaveBeenCalledWith(
-<<<<<<< HEAD
-        '[COMPILE] Compact toolchain: Compactc version: 0.24.0',
-=======
-        '[COMPILE] Compact toolchain: Compactc 0.25.0',
->>>>>>> 95515dad
+        '[COMPILE] Compact toolchain: Compactc version: 0.25.0',
       );
       expect(mockSpinner.info).toHaveBeenCalledWith(
         '[COMPILE] Using toolchain version: 0.25.0',
       );
     });
 
-<<<<<<< HEAD
     it('displays minimal environment information', () => {
       const testData = {
         devToolsVersion: 'compact 0.2.0',
-        toolchainVersion: 'Compactc version: 0.24.0',
+        toolchainVersion: 'Compactc version: 0.25.0',
       };
 
       CompilerUIService.displayEnvInfo(
         testData.devToolsVersion,
         testData.toolchainVersion,
       );
-=======
-    it('should display environment information without optional parameters', () => {
-      UIService.displayEnvInfo('compact 0.1.0', 'Compactc 0.25.0');
->>>>>>> 95515dad
 
       expect(mockSpinner.info).toHaveBeenCalledWith(
         '[COMPILE] Compact developer tools: compact 0.2.0',
       );
       expect(mockSpinner.info).toHaveBeenCalledWith(
-<<<<<<< HEAD
-        '[COMPILE] Compact toolchain: Compactc version: 0.24.0',
-=======
-        '[COMPILE] Compact toolchain: Compactc 0.25.0',
->>>>>>> 95515dad
+        '[COMPILE] Compact toolchain: Compactc version: 0.25.0',
       );
       expect(mockSpinner.info).not.toHaveBeenCalledWith(
         expect.stringContaining('TARGET_DIR'),
@@ -401,19 +344,13 @@
       const testData = {
         flags: '--skip-zk --verbose',
         targetDir: 'security',
-        version: '0.24.0',
+        version: '0.25.0',
       };
 
       compiler = new CompactCompiler(
-<<<<<<< HEAD
         testData.flags,
         testData.targetDir,
         testData.version,
-=======
-        '--skip-zk',
-        'security',
-        '0.25.0',
->>>>>>> 95515dad
         mockExec,
       );
 
@@ -465,14 +402,13 @@
       expect(compiler.testFlags).toBe(testData.expectedFlags);
     });
 
-<<<<<<< HEAD
     it('parses complex arguments with all options', () => {
       const testData = {
-        args: ['--dir', 'security', '--skip-zk', '--verbose', '+0.24.0'],
+        args: ['--dir', 'security', '--skip-zk', '--verbose', '+0.25.0'],
         env: {},
         expectedTargetDir: 'security',
         expectedFlags: '--skip-zk --verbose',
-        expectedVersion: '0.24.0',
+        expectedVersion: '0.25.0',
       };
 
       compiler = CompactCompiler.fromArgs(testData.args, testData.env);
@@ -480,27 +416,6 @@
       expect(compiler.testTargetDir).toBe(testData.expectedTargetDir);
       expect(compiler.testFlags).toBe(testData.expectedFlags);
       expect(compiler.testVersion).toBe(testData.expectedVersion);
-=======
-    it('should parse version flag', () => {
-      compiler = CompactCompiler.fromArgs(['+0.25.0']);
-
-      expect(compiler.testVersion).toBe('0.25.0');
-      expect(compiler.testFlags).toBe('');
-    });
-
-    it('should parse complex arguments', () => {
-      compiler = CompactCompiler.fromArgs([
-        '--dir',
-        'security',
-        '--skip-zk',
-        '--verbose',
-        '+0.25.0',
-      ]);
-
-      expect(compiler.testTargetDir).toBe('security');
-      expect(compiler.testFlags).toBe('--skip-zk --verbose');
-      expect(compiler.testVersion).toBe('0.25.0');
->>>>>>> 95515dad
     });
 
     it('combines environment variables with CLI flags', () => {
@@ -541,140 +456,19 @@
   });
 
   describe('validateEnvironment', () => {
-<<<<<<< HEAD
     it('calls validator and displays environment info', async () => {
       const testData = {
         devToolsVersion: 'compact 0.2.0',
-        toolchainVersion: 'Compactc version: 0.24.0',
+        toolchainVersion: 'Compactc version: 0.25.0',
         targetDir: 'security',
-        version: '0.24.0',
-      };
-=======
-    it('should validate successfully and display environment info', async () => {
+        version: '0.25.0',
+      };
+
       mockExec
-        .mockResolvedValueOnce({ stdout: 'compact 0.1.0', stderr: '' }) // checkCompactAvailable
-        .mockResolvedValueOnce({ stdout: 'compact 0.1.0', stderr: '' }) // getDevToolsVersion
+        .mockResolvedValueOnce({ stdout: testData.devToolsVersion, stderr: '' })
+        .mockResolvedValueOnce({ stdout: testData.devToolsVersion, stderr: '' })
         .mockResolvedValueOnce({
-          stdout: 'Compactc version: 0.25.0',
-          stderr: '',
-        }); // getToolchainVersion
-
-      compiler = new CompactCompiler(
-        '--skip-zk',
-        'security',
-        '0.25.0',
-        mockExec,
-      );
-      const displaySpy = vi
-        .spyOn(UIService, 'displayEnvInfo')
-        .mockImplementation(() => {});
-
-      await expect(compiler.validateEnvironment()).resolves.not.toThrow();
-
-      // Check steps
-      expect(mockExec).toHaveBeenCalledTimes(3);
-      expect(mockExec).toHaveBeenNthCalledWith(1, 'compact --version'); // validate() calls
-      expect(mockExec).toHaveBeenNthCalledWith(2, 'compact --version'); // getDevToolsVersion()
-      expect(mockExec).toHaveBeenNthCalledWith(
-        3,
-        'compact compile +0.25.0 --version',
-      ); // getToolchainVersion()
-
-      // Verify passed args
-      expect(displaySpy).toHaveBeenCalledWith(
-        'compact 0.1.0',
-        'Compactc version: 0.25.0',
-        'security',
-        '0.25.0',
-      );
-
-      displaySpy.mockRestore();
-    });
-
-    it('should handle CompactCliNotFoundError with installation instructions', async () => {
-      mockExec.mockRejectedValue(new Error('Command not found'));
-      compiler = new CompactCompiler('', undefined, undefined, mockExec);
-
-      await expect(compiler.validateEnvironment()).rejects.toThrow(
-        CompactCliNotFoundError,
-      );
-    });
-
-    it('should handle version retrieval failures after successful CLI check', async () => {
-      mockExec
-        .mockResolvedValueOnce({ stdout: 'compact 0.1.0', stderr: '' }) // validate() succeeds
-        .mockRejectedValueOnce(new Error('Version command failed')); // getDevToolsVersion() fails
-
-      compiler = new CompactCompiler('', undefined, undefined, mockExec);
-
-      await expect(compiler.validateEnvironment()).rejects.toThrow(
-        'Version command failed',
-      );
-    });
-
-    it('should handle PromisifiedChildProcessError specifically', async () => {
-      const childProcessError = new Error('Command execution failed') as any;
-      childProcessError.stdout = 'some output';
-      childProcessError.stderr = 'some error';
-
-      mockExec.mockRejectedValue(childProcessError);
-      compiler = new CompactCompiler('', undefined, undefined, mockExec);
-
-      await expect(compiler.validateEnvironment()).rejects.toThrow(
-        "'compact' CLI not found in PATH. Please install the Compact developer tools.",
-      );
-    });
-
-    it('should handle non-Error exceptions gracefully', async () => {
-      mockExec.mockRejectedValue('String error message');
-      compiler = new CompactCompiler('', undefined, undefined, mockExec);
-
-      await expect(compiler.validateEnvironment()).rejects.toThrow(
-        CompactCliNotFoundError,
-      );
-    });
-
-    it('should validate with specific version flag', async () => {
-      mockExec
-        .mockResolvedValueOnce({ stdout: 'compact 0.1.0', stderr: '' })
-        .mockResolvedValueOnce({ stdout: 'compact 0.1.0', stderr: '' })
-        .mockResolvedValueOnce({
-          stdout: 'Compactc version: 0.25.0',
-          stderr: '',
-        });
-
-      compiler = new CompactCompiler('', undefined, '0.25.0', mockExec);
-      const displaySpy = vi
-        .spyOn(UIService, 'displayEnvInfo')
-        .mockImplementation(() => {});
-
-      await compiler.validateEnvironment();
-
-      // Verify version-specific toolchain call
-      expect(mockExec).toHaveBeenNthCalledWith(
-        3,
-        'compact compile +0.25.0 --version',
-      );
-      expect(displaySpy).toHaveBeenCalledWith(
-        'compact 0.1.0',
-        'Compactc version: 0.25.0',
-        undefined, // no targetDir
-        '0.25.0',
-      );
-
-      displaySpy.mockRestore();
-    });
->>>>>>> 95515dad
-
-      mockExec
-        .mockResolvedValueOnce({ stdout: testData.devToolsVersion, stderr: '' })
-        .mockResolvedValueOnce({ stdout: testData.devToolsVersion, stderr: '' })
-        .mockResolvedValueOnce({
-<<<<<<< HEAD
           stdout: testData.toolchainVersion,
-=======
-          stdout: 'Compactc version: 0.25.0',
->>>>>>> 95515dad
           stderr: '',
         });
 
@@ -682,53 +476,6 @@
         .spyOn(CompilerUIService, 'displayEnvInfo')
         .mockImplementation(() => {});
 
-<<<<<<< HEAD
-=======
-      await compiler.validateEnvironment();
-
-      // Verify default toolchain call (no version flag)
-      expect(mockExec).toHaveBeenNthCalledWith(3, 'compact compile  --version');
-      expect(displaySpy).toHaveBeenCalledWith(
-        'compact 0.1.0',
-        'Compactc version: 0.25.0',
-        undefined,
-        undefined,
-      );
-
-      displaySpy.mockRestore();
-    });
-  });
-
-  describe('compile', () => {
-    it('should handle empty source directory', async () => {
-      mockReaddir.mockResolvedValue([]);
-      compiler = new CompactCompiler('', undefined, undefined, mockExec);
-
-      await expect(compiler.compile()).resolves.not.toThrow();
-    });
-
-    it('should throw error if target directory does not exist', async () => {
-      mockExistsSync.mockReturnValue(false);
-      compiler = new CompactCompiler('', 'nonexistent', undefined, mockExec);
-
-      await expect(compiler.compile()).rejects.toThrow(DirectoryNotFoundError);
-    });
-
-    it('should compile files successfully', async () => {
-      const mockDirents = [
-        {
-          name: 'MyToken.compact',
-          isFile: () => true,
-          isDirectory: () => false,
-        },
-        {
-          name: 'Ownable.compact',
-          isFile: () => true,
-          isDirectory: () => false,
-        },
-      ];
-      mockReaddir.mockResolvedValue(mockDirents as any);
->>>>>>> 95515dad
       compiler = new CompactCompiler(
         '--skip-zk',
         testData.targetDir,
@@ -736,45 +483,7 @@
         mockExec,
       );
 
-<<<<<<< HEAD
       await compiler.validateEnvironment();
-=======
-      await compiler.compile();
-
-      expect(mockExec).toHaveBeenCalledWith(
-        expect.stringContaining('compact compile --skip-zk'),
-      );
-    });
-
-    it('should handle compilation errors gracefully', async () => {
-      const brokenDirent = {
-        name: 'Broken.compact',
-        isFile: () => true,
-        isDirectory: () => false,
-      };
-
-      const mockDirents = [brokenDirent];
-      mockReaddir.mockResolvedValue(mockDirents as any);
-      mockExistsSync.mockReturnValue(true);
-
-      const testMockExec = vi
-        .fn()
-        .mockResolvedValueOnce({ stdout: 'compact 0.1.0', stderr: '' }) // checkCompactAvailable
-        .mockResolvedValueOnce({ stdout: 'compact 0.1.0', stderr: '' }) // getDevToolsVersion
-        .mockResolvedValueOnce({ stdout: 'Compactc 0.25.0', stderr: '' }) // getToolchainVersion
-        .mockRejectedValueOnce(new Error('Compilation failed')); // compileFile execution
-
-      compiler = new CompactCompiler('', undefined, undefined, testMockExec);
-
-      // Test that compilation errors are properly propagated
-      let thrownError: unknown;
-      try {
-        await compiler.compile();
-        expect.fail('Expected compilation to throw an error');
-      } catch (error) {
-        thrownError = error;
-      }
->>>>>>> 95515dad
 
       expect(displaySpy).toHaveBeenCalledWith(
         testData.devToolsVersion,
@@ -782,101 +491,8 @@
         testData.targetDir,
         testData.version,
       );
-<<<<<<< HEAD
 
       displaySpy.mockRestore();
-=======
-      expect(testMockExec).toHaveBeenCalledTimes(4);
-    });
-  });
-
-  describe('Real-world scenarios', () => {
-    beforeEach(() => {
-      const mockDirents = [
-        {
-          name: 'AccessControl.compact',
-          isFile: () => true,
-          isDirectory: () => false,
-        },
-      ];
-      mockReaddir.mockResolvedValue(mockDirents as any);
-    });
-
-    it('should handle turbo compact command', () => {
-      compiler = CompactCompiler.fromArgs([]);
-
-      expect(compiler.testFlags).toBe('');
-      expect(compiler.testTargetDir).toBeUndefined();
-    });
-
-    it('should handle SKIP_ZK=true turbo compact command', () => {
-      compiler = CompactCompiler.fromArgs([], { SKIP_ZK: 'true' });
-
-      expect(compiler.testFlags).toBe('--skip-zk');
-    });
-
-    it('should handle turbo compact:access command', () => {
-      compiler = CompactCompiler.fromArgs(['--dir', 'access']);
-
-      expect(compiler.testFlags).toBe('');
-      expect(compiler.testTargetDir).toBe('access');
-    });
-
-    it('should handle turbo compact:security -- --skip-zk command', () => {
-      compiler = CompactCompiler.fromArgs(['--dir', 'security', '--skip-zk']);
-
-      expect(compiler.testFlags).toBe('--skip-zk');
-      expect(compiler.testTargetDir).toBe('security');
-    });
-
-    it('should handle version specification', () => {
-      compiler = CompactCompiler.fromArgs(['+0.25.0']);
-
-      expect(compiler.testVersion).toBe('0.25.0');
-    });
-
-    it.each([
-      {
-        name: 'with skip zk env var only',
-        args: [
-          '--dir',
-          'security',
-          '--no-communications-commitment',
-          '+0.25.0',
-        ],
-        env: { SKIP_ZK: 'true' },
-      },
-      {
-        name: 'with skip-zk flag only',
-        args: [
-          '--dir',
-          'security',
-          '--skip-zk',
-          '--no-communications-commitment',
-          '+0.25.0',
-        ],
-        env: { SKIP_ZK: 'false' },
-      },
-      {
-        name: 'with both skip-zk flag and env var',
-        args: [
-          '--dir',
-          'security',
-          '--skip-zk',
-          '--no-communications-commitment',
-          '+0.25.0',
-        ],
-        env: { SKIP_ZK: 'true' },
-      },
-    ])('should handle complex command $name', ({ args, env }) => {
-      compiler = CompactCompiler.fromArgs(args, env);
-
-      expect(compiler.testFlags).toBe(
-        '--skip-zk --no-communications-commitment',
-      );
-      expect(compiler.testTargetDir).toBe('security');
-      expect(compiler.testVersion).toBe('0.25.0');
->>>>>>> 95515dad
     });
   });
 });