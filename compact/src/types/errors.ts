/**
 * A custom error that describes the shape of an error returned from a promisfied
 * child_process.exec
 *
 * @interface PromisifiedChildProcessError
 * @typedef {PromisifiedChildProcessError}
 * @extends {Error}
 *
 * @prop {string} stdout stdout of a child process
 * @prop {string} stderr stderr of a child process
 */
export interface PromisifiedChildProcessError extends Error {
  code?: number;
  stdout: string;
  stderr: string;
}

/**
 * A type guard function for PromisifiedChildProcessError
 *
 * @param {unknown} error - An error caught in a try catch block
 * @returns {error is PromisifiedChildProcessError} - Informs TS compiler if the understood
 * type is a PromisifiedChildProcessError
 */
export function isPromisifiedChildProcessError(
  error: unknown,
): error is PromisifiedChildProcessError {
  return (
    error instanceof Error &&
    typeof (error as any).stdout === 'string' &&
    typeof (error as any).stderr === 'string'
  );
}

/**
 * Custom error thrown when the Compact CLI is not found in the system PATH.
 * This error indicates that the Compact developer tools are not installed
 * or not properly configured in the environment.
 *
 * @class CompactCliNotFoundError
 * @extends Error
 */
export class CompactCliNotFoundError extends Error {
  /**
   * Creates a new CompactCliNotFoundError instance.
   *
   * @param message - Error message describing the CLI availability issue
   */
  constructor(message: string) {
    super(message);
    this.name = 'CompactCliNotFoundError';
  }
}

/**
 * Custom error thrown when compilation of a .compact file fails.
 * Contains additional context about which file failed to compile,
 * making it easier to identify and debug compilation issues.
 *
 * @class CompilationError
 * @extends Error
 */
export class CompilationError extends Error {
  public readonly file?: string;
  public readonly cause?: unknown;
  /**
   * Creates a new CompilationError instance.
   *
   * @param message - Error message describing the compilation failure
   * @param file - Optional relative path to the file that failed to compile
   */
<<<<<<< HEAD
  constructor(message: string, file: string, cause?: unknown) {
    super(message);
=======
  constructor(message: string, file?: string, cause?: unknown) {
    super(message, { cause });

    this.file = file;
>>>>>>> 95515dad
    this.name = 'CompilationError';
    this.file = file;
    this.cause = cause;
  }
}

/**
 * Custom error thrown when a specified target directory does not exist.
 * Provides specific information about which directory was not found,
 * helping users correct path-related issues.
 *
 * @class DirectoryNotFoundError
 * @extends Error
 */
export class DirectoryNotFoundError extends Error {
  public readonly directory: string;

  /**
   * Creates a new DirectoryNotFoundError instance.
   *
   * @param message - Error message describing the directory issue
   * @param directory - The directory path that was not found
   */
  constructor(message: string, directory: string) {
    super(message);
    this.directory = directory;
    this.name = 'DirectoryNotFoundError';
  }
}

/**
 * Error thrown when the formatter is not available.
 * This typically occurs when the Compact compiler version is too old (< 0.25.0).
 */
export class FormatterNotAvailableError extends Error {
  constructor(message: string) {
    super(message);
    this.name = 'FormatterNotAvailableError';
  }
}

/**
 * Error thrown when formatting operations fail.
 * Includes the specific target (file or directory) that failed for context.
 */
export class FormatterError extends Error {
  /** The target file or directory that failed to format */
  public readonly target?: string;
  /** The underlying cause of the formatting failure */
  public readonly cause?: unknown;

  constructor(message: string, target?: string, cause?: unknown) {
    super(message);
    this.name = 'FormatterError';
    this.target = target;
    this.cause = cause;
  }
}<|MERGE_RESOLUTION|>--- conflicted
+++ resolved
@@ -69,15 +69,10 @@
    * @param message - Error message describing the compilation failure
    * @param file - Optional relative path to the file that failed to compile
    */
-<<<<<<< HEAD
-  constructor(message: string, file: string, cause?: unknown) {
-    super(message);
-=======
   constructor(message: string, file?: string, cause?: unknown) {
     super(message, { cause });
 
     this.file = file;
->>>>>>> 95515dad
     this.name = 'CompilationError';
     this.file = file;
     this.cause = cause;
