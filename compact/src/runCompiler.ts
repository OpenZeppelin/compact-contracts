--- conflicted
+++ resolved
@@ -33,33 +33,20 @@
  * npx compact-compiler --dir security --skip-zk
  * ```
  *
-<<<<<<< HEAD
- * @example Compile specific directory
- * ```bash
- * npx compact-compiler --dir security --skip-zk
- * ```
-=======
  * Environment Variables (only needed for full builds):
  * - `SKIP_ZK=true`: Adds --skip-zk flag when running full compilation via `turbo compact`
->>>>>>> a3435190
  *
  * Expected output:
  * ```
  * ℹ [COMPILE] Compact compiler started
  * ℹ [COMPILE] COMPACT_HOME: /path/to/compactc
  * ℹ [COMPILE] COMPACTC_PATH: /path/to/compactc/compactc
-<<<<<<< HEAD
- * ℹ [COMPILE] TARGET_DIR: security
- * ℹ [COMPILE] Found 1 .compact file(s) to compile in security/
- * ✔ [COMPILE] [1/1] Compiled security/AccessControl.compact
-=======
  * ℹ [COMPILE] TARGET_DIR: access:compact:access:
  * ℹ [COMPILE] Found 4 .compact file(s) to compile in access/
  * ✔ [COMPILE] [1/4] Compiled access/AccessControl.compact
  * ✔ [COMPILE] [2/4] Compiled access/Ownable.compact
  * ✔ [COMPILE] [3/4] Compiled access/test/mocks/MockAccessControl.compact
  * ✔ [COMPILE] [4/4] Compiled access/test/mocks/MockOwnable.compact
->>>>>>> a3435190
  *     Compactc version: 0.24.0
  * ```
  */
@@ -73,11 +60,6 @@
     let targetDir: string | undefined;
     const compilerFlags: string[] = [];
 
-<<<<<<< HEAD
-    for (let i = 0; i < args.length; i++) {
-      if (args[i] === '--dir') {
-        if (i + 1 < args.length && !args[i + 1].startsWith('--')) {
-=======
     // Handle common development flags via environment variables
     // This is especially useful when using with Turbo monorepo tasks
     if (process.env.SKIP_ZK === 'true') {
@@ -89,7 +71,6 @@
         const dirNameExists =
           i + 1 < args.length && !args[i + 1].startsWith('--');
         if (dirNameExists) {
->>>>>>> a3435190
           targetDir = args[i + 1];
           i++; // Skip the next argument (directory name)
         } else {
@@ -102,14 +83,10 @@
             ),
           );
           console.log(
-<<<<<<< HEAD
-            chalk.yellow('Example: compact-compiler --dir security --skip-zk'),
-=======
             chalk.yellow('Example: compact-compiler --dir access --skip-zk'),
           );
           console.log(
             chalk.yellow('Example: SKIP_ZK=true compact-compiler --dir access'),
->>>>>>> a3435190
           );
           process.exit(1);
         }
