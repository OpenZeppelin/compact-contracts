--- conflicted
+++ resolved
@@ -61,24 +61,21 @@
 export class CompactCompiler {
   /** Stores the compiler flags passed via command-line arguments */
   private readonly flags: string;
-<<<<<<< HEAD
   /** Optional toolchain version to use (e.g., "+0.24.0") */
   private readonly version?: string;
-=======
   /** Optional target directory to limit compilation scope */
   private readonly targetDir?: string;
->>>>>>> ee860fd7
 
   /**
    * Constructs a new CompactCompiler instance, validating the `compact` CLI availability.
    *
-<<<<<<< HEAD
    * @param flags - Space-separated string of compiler flags (e.g., "--skip-zk --no-communications-commitment")
    * @param version - Optional toolchain version to use (e.g., "0.24.0")
    * @throws {Error} If the `compact` CLI is not found in PATH
    */
-  constructor(flags: string, version?: string) {
+  constructor(flags: string, targetDir?: string, version?: string) {
     this.flags = flags.trim();
+    this.targetDir = targetDir;
     this.version = version;
   }
 
@@ -104,22 +101,6 @@
         );
         throw new Error(`'compact' CLI not found in PATH`);
       }
-=======
-   * @param flags - Space-separated string of `compactc` flags (e.g., "--skip-zk --no-communications-commitment")
-   * @param targetDir - Optional subdirectory within src/ to limit compilation (e.g., "security", "utils")
-   * @throws {Error} If the `compactc` binary is not found at the resolved path
-   */
-  constructor(flags: string, targetDir?: string) {
-    this.flags = flags.trim();
-    this.targetDir = targetDir;
-    const spinner = ora();
-
-    spinner.info(chalk.blue(`[COMPILE] COMPACT_HOME: ${COMPACT_HOME}`));
-    spinner.info(chalk.blue(`[COMPILE] COMPACTC_PATH: ${COMPACTC_PATH}`));
-    if (this.targetDir) {
-      spinner.info(chalk.blue(`[COMPILE] TARGET_DIR: ${this.targetDir}`));
-    }
->>>>>>> ee860fd7
 
       // Show version information
       const { stdout: devToolsVersion } = await exec('compact --version');
@@ -156,57 +137,29 @@
   }
 
   /**
-<<<<<<< HEAD
    * Compiles all `.compact` files in the source directory and its subdirectories (e.g., `src/test/mock/`).
    * Scans the `src` directory recursively for `.compact` files, compiles each one using `compact compile`,
    * and displays progress with a spinner and colored output.
-=======
-   * Compiles all `.compact` files in the source directory (or target subdirectory) and its subdirectories.
-   * Scans the `src` directory (or `src/{targetDir}`) recursively for `.compact` files,
-   * compiles each one using `compactc`, and displays progress with a spinner and colored output.
->>>>>>> ee860fd7
    *
    * @returns A promise that resolves when all files are compiled successfully
    * @throws {Error} If compilation fails for any file
    */
   public async compile(): Promise<void> {
-<<<<<<< HEAD
     await this.validateEnvironment();
 
     const compactFiles: string[] = await this.getCompactFiles(SRC_DIR);
-=======
-    const searchDir = this.targetDir ? join(SRC_DIR, this.targetDir) : SRC_DIR;
-
-    // Validate target directory exists
-    if (this.targetDir && !existsSync(searchDir)) {
-      const spinner = ora();
-      spinner.fail(
-        chalk.red(
-          `[COMPILE] Error: Target directory ${searchDir} does not exist.`,
-        ),
-      );
-      throw new Error(`Target directory ${searchDir} does not exist`);
-    }
-
-    const compactFiles: string[] = await this.getCompactFiles(searchDir);
->>>>>>> ee860fd7
 
     const spinner = ora();
     if (compactFiles.length === 0) {
-      const searchLocation = this.targetDir ? `${this.targetDir}/` : '';
-      spinner.warn(
-        chalk.yellow(`[COMPILE] No .compact files found in ${searchLocation}.`),
-      );
+      spinner.warn(chalk.yellow('[COMPILE] No .compact files found.'));
       return;
     }
 
-    const searchLocation = this.targetDir ? ` in ${this.targetDir}/` : '';
     spinner.info(
       chalk.blue(
-        `[COMPILE] Found ${compactFiles.length} .compact file(s) to compile${searchLocation}`,
+        `[COMPILE] Found ${compactFiles.length} .compact file(s) to compile`,
       ),
     );
-
     for (const [index, file] of compactFiles.entries()) {
       await this.compileFile(file, index, compactFiles.length);
     }
