#!/usr/bin/env node

import { basename, join } from 'node:path';
import chalk from 'chalk';
import ora from 'ora';
import {
  ARTIFACTS_DIR,
  BaseCompactOperation,
  BaseCompactService,
  BaseEnvironmentValidator,
  type ExecFunction,
  SharedUIService,
  SRC_DIR,
} from './BaseServices.js';
import {
  CompilationError,
  isPromisifiedChildProcessError,
} from './types/errors.ts';

/**
 * Environment validator specialized for Compact compilation operations.
 *
 * Extends the base validator with compilation-specific requirements including
 * toolchain version validation and compatibility checking. Ensures the Compact
 * compiler toolchain is available and properly configured before attempting
 * compilation operations.
 *
 * @example
 * ```typescript
<<<<<<< HEAD
 * const validator = new CompilerEnvironmentValidator();
 * const { devToolsVersion, toolchainVersion } = await validator.validate('1.2.0');
 * console.log(`Using toolchain ${toolchainVersion}`);
=======
 * const validator = new EnvironmentValidator();
 * await validator.validate('0.25.0');
 * const version = await validator.getDevToolsVersion();
>>>>>>> f0405a0c
 * ```
 */
export class CompilerEnvironmentValidator extends BaseEnvironmentValidator {
  /**
   * Retrieves the version string of the Compact compiler toolchain.
   *
   * Queries the Compact CLI for toolchain version information, optionally
   * targeting a specific version. This is separate from the dev tools version
   * and represents the actual compiler backend being used.
   *
   * @param version - Optional specific toolchain version to query (e.g., '1.2.0')
   * @returns Promise resolving to the trimmed toolchain version string
   * @throws Error if the toolchain version command fails or version doesn't exist
   *
   * @example
   * ```typescript
   * // Get default toolchain version
   * const defaultVersion = await validator.getToolchainVersion();
   *
<<<<<<< HEAD
   * // Get specific toolchain version
   * const specificVersion = await validator.getToolchainVersion('1.2.0');
=======
   * @param version - Optional specific toolchain version to query
   * @returns Promise resolving to the toolchain version string
   * @throws {Error} If the CLI is not available or command fails
   * @example
   * ```typescript
   * const toolchainVersion = await validator.getToolchainVersion('0.25.0');
   * console.log(`Toolchain: ${toolchainVersion}`);
>>>>>>> f0405a0c
   * ```
   */
  async getToolchainVersion(version?: string): Promise<string> {
    const versionFlag = version ? `+${version}` : '';
    const { stdout } = await this.execFn(
      `compact compile ${versionFlag} --version`,
    );
    return stdout.trim();
  }

  /**
   * Performs comprehensive environment validation for compilation operations.
   *
   * Validates both the base Compact CLI environment and compilation-specific
   * requirements. Ensures that the specified toolchain version (if any) is
   * available and properly installed.
   *
   * @param version - Optional specific toolchain version to validate
   * @returns Promise resolving to validation results including both dev tools and toolchain versions
   * @throws CompactCliNotFoundError if CLI is not available
   * @throws Error if specified toolchain version is not available
   *
   * @example
   * ```typescript
<<<<<<< HEAD
   * // Validate with default toolchain
   * const result = await validator.validate();
   *
   * // Validate with specific toolchain version
   * const result = await validator.validate('1.2.0');
   * console.log(`Dev tools: ${result.devToolsVersion}, Toolchain: ${result.toolchainVersion}`);
=======
   * try {
   *   await validator.validate('0.25.0');
   *   console.log('Environment validated successfully');
   * } catch (error) {
   *   if (error instanceof CompactCliNotFoundError) {
   *     console.error('Please install Compact CLI');
   *   }
   * }
>>>>>>> f0405a0c
   * ```
   */
  async validate(version?: string): Promise<{
    devToolsVersion: string;
    toolchainVersion: string;
  }> {
    const { devToolsVersion } = await this.validateBase();
    const toolchainVersion = await this.getToolchainVersion(version);

    return { devToolsVersion, toolchainVersion };
  }
}

/**
 * Service for executing Compact compilation commands.
 *
 * Handles the construction and execution of compilation commands for individual
 * .compact files. Manages input/output path resolution, command flag application,
 * and version targeting. Provides consistent error handling for compilation failures.
 *
 * @example
 * ```typescript
 * const compiler = new CompilerService();
 * const result = await compiler.compileFile(
<<<<<<< HEAD
 *   'Token.compact',
 *   '--skip-zk',
 *   '1.2.0'
=======
 *   'contracts/Token.compact',
 *   '--skip-zk --verbose',
 *   '0.25.0'
>>>>>>> f0405a0c
 * );
 * console.log('Compilation output:', result.stdout);
 * ```
 */
export class CompilerService extends BaseCompactService {
  /**
   * Compiles a single .compact file using the Compact CLI.
   *
   * Constructs the appropriate compilation command with input/output paths,
   * applies the specified flags and version, then executes the compilation.
   * Input files are resolved relative to SRC_DIR, and output is written to
   * a subdirectory in ARTIFACTS_DIR named after the input file.
   *
   * @param file - Relative path to the .compact file from SRC_DIR (e.g., 'Token.compact')
   * @param flags - Compilation flags to apply (e.g., '--skip-zk')
   * @param version - Optional specific toolchain version to use (e.g., '1.2.0')
   * @returns Promise resolving to command execution results with stdout and stderr
   * @throws CompilationError if the compilation fails
   *
   * @example
   * ```typescript
<<<<<<< HEAD
   * // Basic compilation
   * await compiler.compileFile('Token.compact', '', undefined);
   *
   * // Compilation with flags and version
   * await compiler.compileFile(
   *   'contracts/security/AccessControl.compact',
   *   '--skip-zk',
   *   '1.2.0'
   * );
=======
   * try {
   *   const result = await compiler.compileFile(
   *     'security/AccessControl.compact',
   *     '--skip-zk',
   *     '0.25.0'
   *   );
   *   console.log('Success:', result.stdout);
   * } catch (error) {
   *   if (error instanceof CompilationError) {
   *     console.error('Compilation failed for', error.file);
   *   }
   * }
>>>>>>> f0405a0c
   * ```
   */
  async compileFile(
    file: string,
    flags: string,
    version?: string,
  ): Promise<{ stdout: string; stderr: string }> {
    const inputPath = join(SRC_DIR, file);
    const outputDir = join(ARTIFACTS_DIR, basename(file, '.compact'));

    const versionFlag = version ? `+${version}` : '';
    const flagsStr = flags ? ` ${flags}` : '';
    const command = `compact compile${versionFlag ? ` ${versionFlag}` : ''}${flagsStr} "${inputPath}" "${outputDir}"`;

    return this.executeCompactCommand(command, `Failed to compile ${file}`);
  }

<<<<<<< HEAD
=======
/**
 * Utility service for handling user interface output and formatting.
 * Provides consistent styling and formatting for compiler messages and output.
 *
 * @class UIService
 * @example
 * ```typescript
 * UIService.displayEnvInfo('compact 0.1.0', 'Compactc 0.25.0', 'security');
 * UIService.printOutput('Compilation successful', chalk.green);
 * ```
 */
export const UIService = {
>>>>>>> f0405a0c
  /**
   * Creates compilation-specific error instances.
   *
   * Wraps compilation failures in CompilationError instances that provide
   * additional context including the file that failed to compile. Extracts
   * the filename from error messages when possible for better error reporting.
   *
   * @param message - Error message describing the compilation failure
   * @param cause - Original error that caused the compilation failure (optional)
   * @returns CompilationError instance with file context and cause information
   *
   * @example
   * ```typescript
   * // This method is called automatically by executeCompactCommand
   * // when compilation fails, creating errors like:
   * // CompilationError: Failed to compile Token.compact: syntax error
   * ```
   */
  protected createError(message: string, cause?: unknown): Error {
    // Extract file name from error message for CompilationError
    const match = message.match(/Failed to compile (.+?):/);
    const file = match ? match[1] : 'unknown';
    return new CompilationError(message, file, cause);
  }
}

/**
 * UI service specialized for compilation operations.
 *
 * Provides compilation-specific user interface elements and messaging.
 * Extends the shared UI service with compilation-focused information display,
 * progress reporting, and status messaging. Ensures consistent visual presentation
 * across compilation operations.
 */
export const CompilerUIService = {
  ...SharedUIService,

  /**
   * Displays comprehensive compilation environment information.
   *
   * Shows both developer tools and toolchain versions, along with optional
   * target directory and version override information. Provides users with
   * clear visibility into the compilation environment configuration.
   *
   * @param devToolsVersion - Version of the installed Compact developer tools
   * @param toolchainVersion - Version of the Compact compiler toolchain being used
   * @param targetDir - Optional target directory being compiled (relative to src/)
   * @param version - Optional specific toolchain version being used
   *
   * @example
   * ```typescript
<<<<<<< HEAD
   * CompilerUIService.displayEnvInfo(
   *   'compact-dev-tools 2.1.0',
   *   'compact-toolchain 1.8.0',
   *   'contracts',
   *   '1.8.0'
=======
   * UIService.displayEnvInfo(
   *   'compact 0.1.0',
   *   'Compactc version: 0.25.0',
   *   'security',
   *   '0.25.0'
>>>>>>> f0405a0c
   * );
   * // Output:
   * // ℹ [COMPILE] TARGET_DIR: contracts
   * // ℹ [COMPILE] Compact developer tools: compact-dev-tools 2.1.0
   * // ℹ [COMPILE] Compact toolchain: compact-toolchain 1.8.0
   * // ℹ [COMPILE] Using toolchain version: 1.8.0
   * ```
   */
  displayEnvInfo(
    devToolsVersion: string,
    toolchainVersion: string,
    targetDir?: string,
    version?: string,
  ): void {
    SharedUIService.displayBaseEnvInfo('COMPILE', devToolsVersion, targetDir);

    const spinner = ora();
    spinner.info(
      chalk.blue(`[COMPILE] Compact toolchain: ${toolchainVersion}`),
    );

    if (version) {
      spinner.info(chalk.blue(`[COMPILE] Using toolchain version: ${version}`));
    }
  },

  /**
   * Displays compilation start message with file count and location context.
   *
   * Informs users about the scope of the compilation operation, including
   * the number of files found and the directory being processed. Provides
   * clear expectations about the work to be performed.
   *
   * @param fileCount - Number of .compact files discovered for compilation
   * @param targetDir - Optional target directory being compiled
   *
   * @example
   * ```typescript
   * CompilerUIService.showCompilationStart(3, 'contracts');
   * // Output: ℹ [COMPILE] Found 3 .compact file(s) to compile in contracts/
   *
   * CompilerUIService.showCompilationStart(1);
   * // Output: ℹ [COMPILE] Found 1 .compact file(s) to compile
   * ```
   */
  showCompilationStart(fileCount: number, targetDir?: string): void {
    SharedUIService.showOperationStart(
      'COMPILE',
      'compile',
      fileCount,
      targetDir,
    );
  },

  /**
   * Displays warning when no .compact files are found for compilation.
   *
   * Provides clear feedback when the compilation operation cannot proceed
   * because no source files were discovered in the target location.
   * Helps users understand where files are expected to be located.
   *
   * @param targetDir - Optional target directory that was searched
   *
   * @example
   * ```typescript
   * CompilerUIService.showNoFiles('contracts');
   * // Output: ⚠ [COMPILE] No .compact files found in contracts/.
   *
   * CompilerUIService.showNoFiles();
   * // Output: ⚠ [COMPILE] No .compact files found in src/.
   * ```
   */
  showNoFiles(targetDir?: string): void {
    SharedUIService.showNoFiles('COMPILE', targetDir);
  },
};

/**
 * Main compiler orchestrator for Compact compilation operations.
 *
 * Coordinates the complete compilation workflow from environment validation
 * through file processing. Manages compilation configuration including flags,
 * toolchain versions, and target directories. Provides progress reporting
 * and error handling for batch compilation operations.
 *
 * @example
 * ```typescript
<<<<<<< HEAD
 * // Basic compilation of all files in src/
 * const compiler = new CompactCompiler();
=======
 * // Basic usage
 * const compiler = new CompactCompiler('--skip-zk', 'security', '0.25.0');
>>>>>>> f0405a0c
 * await compiler.compile();
 *
 * // Compilation with optimization flags
 * const compiler = new CompactCompiler('--skip-zk');
 * await compiler.compile();
 *
 * // Compilation of specific directory with version override
 * const compiler = new CompactCompiler('', 'contracts', '1.2.0');
 * await compiler.compile();
 * ```
 */
export class CompactCompiler extends BaseCompactOperation {
  private readonly environmentValidator: CompilerEnvironmentValidator;
  private readonly compilerService: CompilerService;
  private readonly flags: string;
  private readonly version?: string;

  /**
   * Creates a new CompactCompiler instance with specified configuration.
   *
<<<<<<< HEAD
   * Initializes the compiler with compilation flags, target directory scope,
   * and optional toolchain version override. Sets up the necessary services
   * for environment validation and command execution.
=======
   * @param flags - Space-separated compiler flags (e.g., '--skip-zk --verbose')
   * @param targetDir - Optional subdirectory within src/ to compile (e.g., 'security', 'token')
   * @param version - Optional toolchain version to use (e.g., '0.25.0')
   * @param execFn - Optional custom exec function for dependency injection
   * @example
   * ```typescript
   * // Compile all files with flags
   * const compiler = new CompactCompiler('--skip-zk --verbose');
>>>>>>> f0405a0c
   *
   * @param flags - Compilation flags to apply to all files (e.g., '--skip-zk')
   * @param targetDir - Optional subdirectory within src/ to limit compilation scope
   * @param version - Optional specific toolchain version to use (e.g., '1.2.0')
   * @param execFn - Optional command execution function for testing/customization
   *
<<<<<<< HEAD
   * @example
   * ```typescript
   * // Compile all files with default settings
   * const compiler = new CompactCompiler();
=======
   * // Compile with specific version
   * const compiler = new CompactCompiler('--skip-zk', undefined, '0.25.0');
   *
   * // For testing with custom exec function
   * const mockExec = vi.fn();
   * const compiler = new CompactCompiler('', undefined, undefined, mockExec);
>>>>>>> f0405a0c
   * ```
   */
  constructor(
    flags = '',
    targetDir?: string,
    version?: string,
    execFn?: ExecFunction,
  ) {
    super(targetDir);
    this.flags = flags.trim();
    this.version = version;
    this.environmentValidator = new CompilerEnvironmentValidator(execFn);
    this.compilerService = new CompilerService(execFn);
  }

  /**
   * Factory method to create a CompactCompiler from command-line arguments.
   *
   * Parses command-line arguments and environment variables to construct
   * a properly configured CompactCompiler instance. Handles flag processing,
   * directory targeting, version specification, and environment-based configuration.
   *
   * @param args - Raw command-line arguments array
   * @param env - Process environment variables (defaults to process.env)
   * @returns Configured CompactCompiler instance ready for execution
   * @throws Error if arguments are malformed (e.g., --dir without directory name)
   *
   * @example
   * ```typescript
<<<<<<< HEAD
   * // Parse from command line: ['--dir', 'contracts', '+1.2.0']
   * const compiler = CompactCompiler.fromArgs([
   *   '--dir', 'contracts',
   *   '+1.2.0'
=======
   * // Parse command line: compact-compiler --dir security --skip-zk +0.25.0
   * const compiler = CompactCompiler.fromArgs([
   *   '--dir', 'security',
   *   '--skip-zk',
   *   '+0.25.0'
>>>>>>> f0405a0c
   * ]);
   *
   * // With environment variable for skipping ZK proofs
   * const compiler = CompactCompiler.fromArgs(
   *   { SKIP_ZK: 'true' }
   * );
   *
   * // Parse from actual process arguments
   * const compiler = CompactCompiler.fromArgs(process.argv.slice(2));
   * ```
   */
  static fromArgs(
    args: string[],
    env: NodeJS.ProcessEnv = process.env,
  ): CompactCompiler {
    const { targetDir, remainingArgs } = CompactCompiler.parseBaseArgs(args);

    const flags: string[] = [];
    let version: string | undefined;

    if (env.SKIP_ZK === 'true') {
      flags.push('--skip-zk');
    }

    for (const arg of remainingArgs) {
      if (arg.startsWith('+')) {
        version = arg.slice(1);
      } else {
        // Only add flag if it's not already present
        if (!flags.includes(arg)) {
          flags.push(arg);
        }
      }
    }

    return new CompactCompiler(flags.join(' '), targetDir, version);
  }

  /**
   * Validates the compilation environment and displays configuration information.
   *
   * Performs comprehensive environment validation including CLI availability,
   * toolchain version verification, and configuration display. Must be called
   * before attempting compilation operations.
   *
   * @throws CompactCliNotFoundError if Compact CLI is not available
   * @throws Error if specified toolchain version is not available
   *
   * @example
   * ```typescript
   * try {
   *   await compiler.validateEnvironment();
   *   // Environment is valid, proceed with compilation
   * } catch (error) {
   *   if (error instanceof CompactCliNotFoundError) {
   *     console.error('Please install Compact CLI first');
   *   }
   * }
   * ```
   */
  async validateEnvironment(): Promise<void> {
    const { devToolsVersion, toolchainVersion } =
      await this.environmentValidator.validate(this.version);

    CompilerUIService.displayEnvInfo(
      devToolsVersion,
      toolchainVersion,
      this.targetDir,
      this.version,
    );
  }

  /**
   * Displays warning message when no .compact files are found.
   *
   * Shows operation-specific messaging when file discovery returns no results.
   * Provides clear feedback about the search location and expected file locations.
   */
  showNoFiles(): void {
    CompilerUIService.showNoFiles(this.targetDir);
  }

  /**
   * Executes the complete compilation workflow.
   *
   * Orchestrates the full compilation process: validates environment, discovers
   * source files, and compiles each file with progress reporting. Handles batch
   * compilation of multiple files with individual error isolation.
   *
   * @throws CompactCliNotFoundError if Compact CLI is not available
   * @throws DirectoryNotFoundError if target directory doesn't exist
   * @throws CompilationError if any file fails to compile
   *
   * @example
   * ```typescript
   * const compiler = new CompactCompiler('--skip-zk');
   *
   * try {
   *   await compiler.compile();
   *   console.log('Compilation completed successfully');
   * } catch (error) {
   *   if (error instanceof CompilationError) {
   *     console.error(`Failed to compile ${error.file}: ${error.message}`);
   *   }
   * }
   * ```
   */
  async compile(): Promise<void> {
    await this.validateEnvironment();

    const { files } = await this.discoverFiles();
    if (files.length === 0) return;

    CompilerUIService.showCompilationStart(files.length, this.targetDir);

    for (const [index, file] of files.entries()) {
      await this.compileFile(file, index, files.length);
    }
  }

  /**
   * Compiles a single file with progress reporting and error handling.
   *
   * Handles the compilation of an individual .compact file with visual progress
   * indicators, output formatting, and comprehensive error reporting. Provides
   * detailed feedback about compilation status and results.
   *
   * @param file - Relative path to the .compact file from SRC_DIR
   * @param index - Current file index in the batch (0-based)
   * @param total - Total number of files being compiled
   * @throws CompilationError if the file fails to compile
   *
   * @example
   * ```typescript
   * // This method is typically called internally by compile()
   * // but can be used for individual file compilation:
   * await compiler.compileFile('Token.compact', 0, 1);
   * ```
   */
  private async compileFile(
    file: string,
    index: number,
    total: number,
  ): Promise<void> {
    const step = `[${index + 1}/${total}]`;
    const spinner = ora(
      chalk.blue(`[COMPILE] ${step} Compiling ${file}`),
    ).start();

    try {
      const result = await this.compilerService.compileFile(
        file,
        this.flags,
        this.version,
      );

      spinner.succeed(chalk.green(`[COMPILE] ${step} Compiled ${file}`));
      SharedUIService.printOutput(result.stdout, chalk.cyan);
      SharedUIService.printOutput(result.stderr, chalk.yellow);
    } catch (error) {
      spinner.fail(chalk.red(`[COMPILE] ${step} Failed ${file}`));

      if (
        error instanceof CompilationError &&
        isPromisifiedChildProcessError(error.cause)
      ) {
        const execError = error.cause;
        SharedUIService.printOutput(execError.stdout, chalk.cyan);
        SharedUIService.printOutput(execError.stderr, chalk.red);
      }

      throw error;
    }
  }

  /**
   * For testing - expose internal state
   */
  get testFlags(): string {
    return this.flags;
  }
  get testTargetDir(): string | undefined {
    return this.targetDir;
  }
  get testVersion(): string | undefined {
    return this.version;
  }
}<|MERGE_RESOLUTION|>--- conflicted
+++ resolved
@@ -27,15 +27,9 @@
  *
  * @example
  * ```typescript
-<<<<<<< HEAD
  * const validator = new CompilerEnvironmentValidator();
  * const { devToolsVersion, toolchainVersion } = await validator.validate('1.2.0');
  * console.log(`Using toolchain ${toolchainVersion}`);
-=======
- * const validator = new EnvironmentValidator();
- * await validator.validate('0.25.0');
- * const version = await validator.getDevToolsVersion();
->>>>>>> f0405a0c
  * ```
  */
 export class CompilerEnvironmentValidator extends BaseEnvironmentValidator {
@@ -55,18 +49,8 @@
    * // Get default toolchain version
    * const defaultVersion = await validator.getToolchainVersion();
    *
-<<<<<<< HEAD
    * // Get specific toolchain version
    * const specificVersion = await validator.getToolchainVersion('1.2.0');
-=======
-   * @param version - Optional specific toolchain version to query
-   * @returns Promise resolving to the toolchain version string
-   * @throws {Error} If the CLI is not available or command fails
-   * @example
-   * ```typescript
-   * const toolchainVersion = await validator.getToolchainVersion('0.25.0');
-   * console.log(`Toolchain: ${toolchainVersion}`);
->>>>>>> f0405a0c
    * ```
    */
   async getToolchainVersion(version?: string): Promise<string> {
@@ -91,23 +75,12 @@
    *
    * @example
    * ```typescript
-<<<<<<< HEAD
    * // Validate with default toolchain
    * const result = await validator.validate();
    *
    * // Validate with specific toolchain version
    * const result = await validator.validate('1.2.0');
    * console.log(`Dev tools: ${result.devToolsVersion}, Toolchain: ${result.toolchainVersion}`);
-=======
-   * try {
-   *   await validator.validate('0.25.0');
-   *   console.log('Environment validated successfully');
-   * } catch (error) {
-   *   if (error instanceof CompactCliNotFoundError) {
-   *     console.error('Please install Compact CLI');
-   *   }
-   * }
->>>>>>> f0405a0c
    * ```
    */
   async validate(version?: string): Promise<{
@@ -132,15 +105,9 @@
  * ```typescript
  * const compiler = new CompilerService();
  * const result = await compiler.compileFile(
-<<<<<<< HEAD
- *   'Token.compact',
- *   '--skip-zk',
- *   '1.2.0'
-=======
  *   'contracts/Token.compact',
  *   '--skip-zk --verbose',
  *   '0.25.0'
->>>>>>> f0405a0c
  * );
  * console.log('Compilation output:', result.stdout);
  * ```
@@ -162,7 +129,6 @@
    *
    * @example
    * ```typescript
-<<<<<<< HEAD
    * // Basic compilation
    * await compiler.compileFile('Token.compact', '', undefined);
    *
@@ -172,20 +138,6 @@
    *   '--skip-zk',
    *   '1.2.0'
    * );
-=======
-   * try {
-   *   const result = await compiler.compileFile(
-   *     'security/AccessControl.compact',
-   *     '--skip-zk',
-   *     '0.25.0'
-   *   );
-   *   console.log('Success:', result.stdout);
-   * } catch (error) {
-   *   if (error instanceof CompilationError) {
-   *     console.error('Compilation failed for', error.file);
-   *   }
-   * }
->>>>>>> f0405a0c
    * ```
    */
   async compileFile(
@@ -203,21 +155,6 @@
     return this.executeCompactCommand(command, `Failed to compile ${file}`);
   }
 
-<<<<<<< HEAD
-=======
-/**
- * Utility service for handling user interface output and formatting.
- * Provides consistent styling and formatting for compiler messages and output.
- *
- * @class UIService
- * @example
- * ```typescript
- * UIService.displayEnvInfo('compact 0.1.0', 'Compactc 0.25.0', 'security');
- * UIService.printOutput('Compilation successful', chalk.green);
- * ```
- */
-export const UIService = {
->>>>>>> f0405a0c
   /**
    * Creates compilation-specific error instances.
    *
@@ -269,19 +206,11 @@
    *
    * @example
    * ```typescript
-<<<<<<< HEAD
    * CompilerUIService.displayEnvInfo(
    *   'compact-dev-tools 2.1.0',
    *   'compact-toolchain 1.8.0',
    *   'contracts',
    *   '1.8.0'
-=======
-   * UIService.displayEnvInfo(
-   *   'compact 0.1.0',
-   *   'Compactc version: 0.25.0',
-   *   'security',
-   *   '0.25.0'
->>>>>>> f0405a0c
    * );
    * // Output:
    * // ℹ [COMPILE] TARGET_DIR: contracts
@@ -369,13 +298,8 @@
  *
  * @example
  * ```typescript
-<<<<<<< HEAD
  * // Basic compilation of all files in src/
  * const compiler = new CompactCompiler();
-=======
- * // Basic usage
- * const compiler = new CompactCompiler('--skip-zk', 'security', '0.25.0');
->>>>>>> f0405a0c
  * await compiler.compile();
  *
  * // Compilation with optimization flags
@@ -396,39 +320,19 @@
   /**
    * Creates a new CompactCompiler instance with specified configuration.
    *
-<<<<<<< HEAD
    * Initializes the compiler with compilation flags, target directory scope,
    * and optional toolchain version override. Sets up the necessary services
    * for environment validation and command execution.
-=======
-   * @param flags - Space-separated compiler flags (e.g., '--skip-zk --verbose')
-   * @param targetDir - Optional subdirectory within src/ to compile (e.g., 'security', 'token')
-   * @param version - Optional toolchain version to use (e.g., '0.25.0')
-   * @param execFn - Optional custom exec function for dependency injection
-   * @example
-   * ```typescript
-   * // Compile all files with flags
-   * const compiler = new CompactCompiler('--skip-zk --verbose');
->>>>>>> f0405a0c
    *
    * @param flags - Compilation flags to apply to all files (e.g., '--skip-zk')
    * @param targetDir - Optional subdirectory within src/ to limit compilation scope
    * @param version - Optional specific toolchain version to use (e.g., '1.2.0')
    * @param execFn - Optional command execution function for testing/customization
    *
-<<<<<<< HEAD
    * @example
    * ```typescript
    * // Compile all files with default settings
    * const compiler = new CompactCompiler();
-=======
-   * // Compile with specific version
-   * const compiler = new CompactCompiler('--skip-zk', undefined, '0.25.0');
-   *
-   * // For testing with custom exec function
-   * const mockExec = vi.fn();
-   * const compiler = new CompactCompiler('', undefined, undefined, mockExec);
->>>>>>> f0405a0c
    * ```
    */
   constructor(
@@ -458,18 +362,10 @@
    *
    * @example
    * ```typescript
-<<<<<<< HEAD
    * // Parse from command line: ['--dir', 'contracts', '+1.2.0']
    * const compiler = CompactCompiler.fromArgs([
    *   '--dir', 'contracts',
    *   '+1.2.0'
-=======
-   * // Parse command line: compact-compiler --dir security --skip-zk +0.25.0
-   * const compiler = CompactCompiler.fromArgs([
-   *   '--dir', 'security',
-   *   '--skip-zk',
-   *   '+0.25.0'
->>>>>>> f0405a0c
    * ]);
    *
    * // With environment variable for skipping ZK proofs
