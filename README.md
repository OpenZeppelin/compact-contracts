--- conflicted
+++ resolved
@@ -22,8 +22,6 @@
 
 Compactc version: 0.25.0
 0.25.0
-<<<<<<< HEAD
-=======
 ```
 
 ### Installation
@@ -116,7 +114,6 @@
   circuit "transfer" (k=11, rows=1180)
   circuit "unpause" (k=10, rows=121)
 Overall progress [====================] 3/3
->>>>>>> 95515dad
 ```
 
 ## Development
@@ -157,43 +154,10 @@
 ### Check/apply Biome formatter
 
 ```bash
-turbo fmt-and-lint
-turbo fmt-and-lint:fix
-```
-
-<<<<<<< HEAD
-(...)
-✔ [COMPILE] [1/2] Compiled FungibleToken.compact
-@openzeppelin-compact/fungible-token:compact:     Compactc version: 0.25.0
-@openzeppelin-compact/fungible-token:compact:
-✔ [COMPILE] [1/6] Compiled Initializable.compact
-@openzeppelin-compact/utils:compact:     Compactc version: 0.25.0
-@openzeppelin-compact/utils:compact:
-✔ [COMPILE] [2/6] Compiled Pausable.compact
-@openzeppelin-compact/utils:compact:     Compactc version: 0.25.0
-@openzeppelin-compact/utils:compact:
-✔ [COMPILE] [3/6] Compiled Utils.compact
-@openzeppelin-compact/utils:compact:     Compactc version: 0.25.0
-@openzeppelin-compact/utils:compact:
-✔ [COMPILE] [4/6] Compiled test/mocks/MockInitializable.compact
-@openzeppelin-compact/utils:compact:     Compactc version: 0.25.0
-@openzeppelin-compact/utils:compact:     Compiling 3 circuits:
-✔ [COMPILE] [5/6] Compiled test/mocks/MockPausable.compact
-@openzeppelin-compact/utils:compact:     Compactc version: 0.25.0
-@openzeppelin-compact/utils:compact:     Compiling 5 circuits:
-✔ [COMPILE] [6/6] Compiled test/mocks/MockUtils.compact
-@openzeppelin-compact/utils:compact:     Compactc version: 0.25.0
-@openzeppelin-compact/utils:compact:
-
-✔ [COMPILE] [2/2] Compiled test/mocks/MockFungibleToken.compact
-@openzeppelin-compact/fungible-token:compact:     Compactc version: 0.25.0
-@openzeppelin-compact/fungible-token:compact:     Compiling 15 circuits:
-
-
- Tasks:    2 successful, 2 total
-Cached:    0 cached, 2 total
-  Time:    7.178s
-=======
+turbo check
+turbo check:fix
+```
+
 ### Advanced
 
 #### Targeted compilation
@@ -202,7 +166,6 @@
 turbo compact:access
 turbo compact:archive
 ...
->>>>>>> 95515dad
 ```
 
 #### Skip ZK prover/verifier keys
@@ -226,29 +189,10 @@
 rm -rf .turbo/
 ```
 
-<<<<<<< HEAD
-### Format and lint ts files
-
-```bash
-turbo check:fix
-```
-
-### Format Compact files
-
-```bash
-turbo format:fix
-```
-
-### All together now!
-```bash
-turbo compact test check:fix
-```
-=======
 ### Troubleshooting
 
 - **Issues with turbo's cache?** Try cleaning: `turbo clean && rm -rf .turbo/`
 - **Node version issues?** Use `nvm use` to switch to the correct version
->>>>>>> 95515dad
 
 ## Security
 
