--- conflicted
+++ resolved
@@ -36,14 +36,6 @@
 git clone git@github.com:OpenZeppelin/midnight-contracts.git
 ```
 
-<<<<<<< HEAD
-`cd` into it and then install dependencies, prepare compiler, and compile:
-
-```bash
-yarn && \
-yarn run prepare && \
-npx turbo compact
-=======
 `cd` into it and then install dependencies and prepare the environment:
 
 ```bash
@@ -96,7 +88,6 @@
 
 ```bash
 npx turbo compact -- --skip-zk
->>>>>>> f7a9d4ce
 ```
 
 ### Run tests
