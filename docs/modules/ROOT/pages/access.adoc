--- conflicted
+++ resolved
@@ -283,11 +283,7 @@
 - *Never used before:* The private key material
 (including any seed, parent key, or entropy source from which this key is derived)
 has never generated any public key that appears in any on-chain transaction, across any blockchain network.
-<<<<<<< HEAD
-The key material must be cryptographically virgin.
-=======
 The key material must be cryptographically pure.
->>>>>>> eb3d4bc4
 - *Never used elsewhere:* From the moment of AGPK generation until its destruction,
 the private key material is used exclusively for this contract's administrative functions (i.e. `assertOnlyOwner`).
 No other public keys may ever be derived from or generated with the same key material.
