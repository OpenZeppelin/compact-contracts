name: contracts-compact
title: Contracts for Compact
version: 0.0.1
nav:
  - modules/ROOT/nav.adoc
asciidoc:
  attributes:
<<<<<<< HEAD
    page-sidebar-collapse-default: 'Ownable,FungibleToken,Utils'
=======
    page-sidebar-collapse-default: 'FungibleToken,MultiToken,Ownable'
>>>>>>> df44df76
<|MERGE_RESOLUTION|>--- conflicted
+++ resolved
@@ -5,8 +5,4 @@
   - modules/ROOT/nav.adoc
 asciidoc:
   attributes:
-<<<<<<< HEAD
-    page-sidebar-collapse-default: 'Ownable,FungibleToken,Utils'
-=======
-    page-sidebar-collapse-default: 'FungibleToken,MultiToken,Ownable'
->>>>>>> df44df76
+    page-sidebar-collapse-default: 'Ownable,FungibleToken,MultiToken,Utils'