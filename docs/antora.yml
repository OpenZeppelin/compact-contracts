name: contracts-compact
title: Contracts for Compact
version: 0.0.1
nav:
  - modules/ROOT/nav.adoc
asciidoc:
  attributes:
<<<<<<< HEAD
    page-sidebar-collapse-default: "Ownable, NonFungibleToken"
=======
    page-sidebar-collapse-default: 'FungibleToken,MultiToken,Ownable'
>>>>>>> 8c847a65
<|MERGE_RESOLUTION|>--- conflicted
+++ resolved
@@ -5,8 +5,4 @@
   - modules/ROOT/nav.adoc
 asciidoc:
   attributes:
-<<<<<<< HEAD
-    page-sidebar-collapse-default: "Ownable, NonFungibleToken"
-=======
-    page-sidebar-collapse-default: 'FungibleToken,MultiToken,Ownable'
->>>>>>> 8c847a65
+    page-sidebar-collapse-default: 'FungibleToken,NonFungibleToken,MultiToken,Ownable'