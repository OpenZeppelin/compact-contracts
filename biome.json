--- conflicted
+++ resolved
@@ -28,11 +28,6 @@
     "enabled": true,
     "rules": {
       "recommended": true,
-<<<<<<< HEAD
-      "correctness": {
-        "noUnusedVariables": "error",
-        "noUnusedImports": "error"
-=======
       "a11y": {
         "all": false
       },
@@ -51,7 +46,6 @@
         "noUnmatchableAnbSelector": "off",
         "useExhaustiveDependencies": "off",
         "useJsxKeyInIterable": "off"
->>>>>>> 4f01916b
       },
       "performance": {
         "noBarrelFile": "error",
@@ -66,9 +60,6 @@
         "noArrayIndexKey": "off",
         "noConfusingVoidType": "off",
         "noConsoleLog": "error",
-<<<<<<< HEAD
-        "noExplicitAny": "off"
-=======
         "noExplicitAny": "off",
         "noCommentText": "off",
         "noDuplicateAtImportRules": "off",
@@ -84,22 +75,14 @@
       "security": {
         "noDangerouslySetInnerHtml": "off",
         "noDangerouslySetInnerHtmlWithChildren": "off"
->>>>>>> 4f01916b
       }
     }
   },
   "javascript": {
     "formatter": {
       "quoteStyle": "single",
-<<<<<<< HEAD
-      "trailingCommas": "all",
-      "semicolons": "always",
-      "indentStyle": "space",
-      "indentWidth": 2
-=======
       "semicolons": "always",
       "indentStyle": "space"
->>>>>>> 4f01916b
     }
   }
 }