--- conflicted
+++ resolved
@@ -1,71 +1,9 @@
 {
-<<<<<<< HEAD
-    "packageManager": "yarn@4.1.0",
-    "workspaces": [
-        "compact",
-        "contracts/erc20/",
-        "contracts/erc1155/",
-        "contracts/utils/"
-    ],
-    "scripts": {
-        "compact": "turbo run compact",
-        "build": "turbo run build",
-        "lint": "turbo run lint"
-    },
-    "resolutions": {
-        "@midnight-ntwrk/compact-runtime/@midnight-ntwrk/onchain-runtime": "^0.2.2",
-        "@midnight-ntwrk/zswap": "^3.0.2"
-    },
-    "dependencies": {
-        "@midnight-ntwrk/compact-runtime": "^0.7.0",
-        "@midnight-ntwrk/dapp-connector-api": "^1.2.2",
-        "@midnight-ntwrk/ledger": "^3.0.2",
-        "@midnight-ntwrk/midnight-js-contracts": "0.2.5",
-        "@midnight-ntwrk/midnight-js-fetch-zk-config-provider": "0.2.5",
-        "@midnight-ntwrk/midnight-js-http-client-proof-provider": "0.2.5",
-        "@midnight-ntwrk/midnight-js-indexer-public-data-provider": "0.2.5",
-        "@midnight-ntwrk/midnight-js-level-private-state-provider": "0.2.5",
-        "@midnight-ntwrk/midnight-js-network-id": "0.2.5",
-        "@midnight-ntwrk/midnight-js-node-zk-config-provider": "0.2.5",
-        "@midnight-ntwrk/midnight-js-types": "0.2.5",
-        "@midnight-ntwrk/midnight-js-utils": "0.2.5",
-        "@midnight-ntwrk/wallet": "^3.7.3",
-        "@midnight-ntwrk/wallet-api": "^3.5.0",
-        "fp-ts": "^2.16.1",
-        "io-ts": "^2.2.20",
-        "pino": "^8.16.0",
-        "pino-pretty": "^10.2.3",
-        "rxjs": "^7.8.1"
-    },
-    "devDependencies": {
-        "@types/jest": "^29.5.6",
-        "@types/node": "^18.18.6",
-        "@typescript-eslint/eslint-plugin": "^6.8.0",
-        "@typescript-eslint/parser": "^6.8.0",
-        "eslint": "^8.52.0",
-        "eslint-config-prettier": "^9.0.0",
-        "eslint-plugin-import": "^2.28.1",
-        "eslint-plugin-n": "^16.2.0",
-        "eslint-plugin-prettier": "^5.0.1",
-        "eslint-plugin-promise": "^6.1.1",
-        "fast-check": "^3.15.0",
-        "jest": "^29.7.0",
-        "jest-fast-check": "^2.0.0",
-        "jest-gh-md-reporter": "^0.0.2",
-        "jest-html-reporters": "^3.1.4",
-        "jest-junit": "^16.0.0",
-        "prettier": "^3.0.3",
-        "testcontainers": "^10.3.2",
-        "ts-jest": "^29.1.1",
-        "ts-node": "^10.9.1",
-        "turbo": "^1.10.16",
-        "typescript": "^5.2.2"
-    }
-=======
   "packageManager": "yarn@4.1.0",
   "workspaces": [
     "compact",
     "contracts/erc20/",
+    "contracts/erc1155/",
     "contracts/utils/"
   ],
   "scripts": {
@@ -96,5 +34,4 @@
     "turbo": "^2.5.1",
     "typescript": "^5.2.2"
   }
->>>>>>> e2a709d0
 }