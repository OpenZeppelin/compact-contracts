{
  "packageManager": "yarn@4.1.0",
  "workspaces": [
<<<<<<< HEAD
    "compact",
    "contracts/erc20/",
    "contracts/multitoken/",
    "contracts/utils/"
=======
    "compact/",
    "contracts/*/"
>>>>>>> 4f01916b
  ],
  "scripts": {
    "prepare": "npx tsc -p ./compact && yarn rebuild",
    "compact": "turbo run compact",
    "build": "turbo run build",
    "test": "turbo run test",
    "fmt": "turbo run fmt",
    "fmt:fix": "turbo run fmt:fix",
    "lint": "turbo run lint",
    "lint:fix": "turbo run lint:fix",
    "types": "turbo run types",
    "clean": "turbo run clean"
  },
  "dependencies": {
    "@midnight-ntwrk/compact-runtime": "^0.7.0"
  },
  "devDependencies": {
    "@biomejs/biome": "1.9.4",
    "@midnight-ntwrk/ledger": "^3.0.6",
    "@midnight-ntwrk/zswap": "^3.0.6",
    "@types/jest": "^29.5.6",
    "@types/node": "^18.18.6",
    "fast-check": "^3.15.0",
    "jest": "^29.7.0",
    "jest-fast-check": "^2.0.0",
    "ts-jest": "^29.1.1",
    "ts-node": "^10.9.1",
    "turbo": "^2.5.1",
    "typescript": "^5.2.2"
  }
}<|MERGE_RESOLUTION|>--- conflicted
+++ resolved
@@ -1,15 +1,8 @@
 {
   "packageManager": "yarn@4.1.0",
   "workspaces": [
-<<<<<<< HEAD
-    "compact",
-    "contracts/erc20/",
-    "contracts/multitoken/",
-    "contracts/utils/"
-=======
     "compact/",
     "contracts/*/"
->>>>>>> 4f01916b
   ],
   "scripts": {
     "prepare": "npx tsc -p ./compact && yarn rebuild",
