--- conflicted
+++ resolved
@@ -2,12 +2,7 @@
     "packageManager": "yarn@4.1.0",
     "workspaces": [
         "compact",
-<<<<<<< HEAD
-        "contracts/security",
-=======
         "contracts/erc20/",
-        "contracts/initializable/",
->>>>>>> 45ce60b2
         "contracts/utils/"
     ],
     "scripts": {
