{
    "packageManager": "yarn@4.1.0",
    "workspaces": [
        "compact",
        "contracts/erc20/",
<<<<<<< HEAD
        "contracts/erc1155/",
        "contracts/initializable/",
=======
>>>>>>> b6f5215f
        "contracts/utils/"
    ],
    "scripts": {
        "compact": "turbo run compact",
        "build": "turbo run build",
        "lint": "turbo run lint"
    },
    "resolutions": {
        "@midnight-ntwrk/compact-runtime/@midnight-ntwrk/onchain-runtime": "^0.2.2",
        "@midnight-ntwrk/zswap": "^3.0.2"
    },
    "dependencies": {
        "@midnight-ntwrk/compact-runtime": "^0.7.0",
        "@midnight-ntwrk/dapp-connector-api": "^1.2.2",
        "@midnight-ntwrk/ledger": "^3.0.2",
        "@midnight-ntwrk/midnight-js-contracts": "0.2.5",
        "@midnight-ntwrk/midnight-js-fetch-zk-config-provider": "0.2.5",
        "@midnight-ntwrk/midnight-js-http-client-proof-provider": "0.2.5",
        "@midnight-ntwrk/midnight-js-indexer-public-data-provider": "0.2.5",
        "@midnight-ntwrk/midnight-js-level-private-state-provider": "0.2.5",
        "@midnight-ntwrk/midnight-js-network-id": "0.2.5",
        "@midnight-ntwrk/midnight-js-node-zk-config-provider": "0.2.5",
        "@midnight-ntwrk/midnight-js-types": "0.2.5",
        "@midnight-ntwrk/midnight-js-utils": "0.2.5",
        "@midnight-ntwrk/wallet": "^3.7.3",
        "@midnight-ntwrk/wallet-api": "^3.5.0",
        "fp-ts": "^2.16.1",
        "io-ts": "^2.2.20",
        "pino": "^8.16.0",
        "pino-pretty": "^10.2.3",
        "rxjs": "^7.8.1"
    },
    "devDependencies": {
        "@types/jest": "^29.5.6",
        "@types/node": "^18.18.6",
        "@typescript-eslint/eslint-plugin": "^6.8.0",
        "@typescript-eslint/parser": "^6.8.0",
        "eslint": "^8.52.0",
        "eslint-config-prettier": "^9.0.0",
        "eslint-plugin-import": "^2.28.1",
        "eslint-plugin-n": "^16.2.0",
        "eslint-plugin-prettier": "^5.0.1",
        "eslint-plugin-promise": "^6.1.1",
        "fast-check": "^3.15.0",
        "jest": "^29.7.0",
        "jest-fast-check": "^2.0.0",
        "jest-gh-md-reporter": "^0.0.2",
        "jest-html-reporters": "^3.1.4",
        "jest-junit": "^16.0.0",
        "prettier": "^3.0.3",
        "testcontainers": "^10.3.2",
        "ts-jest": "^29.1.1",
        "ts-node": "^10.9.1",
        "turbo": "^1.10.16",
        "typescript": "^5.2.2"
    }
}<|MERGE_RESOLUTION|>--- conflicted
+++ resolved
@@ -3,11 +3,7 @@
     "workspaces": [
         "compact",
         "contracts/erc20/",
-<<<<<<< HEAD
         "contracts/erc1155/",
-        "contracts/initializable/",
-=======
->>>>>>> b6f5215f
         "contracts/utils/"
     ],
     "scripts": {
