--- conflicted
+++ resolved
@@ -23,11 +23,7 @@
     "@biomejs/biome": "1.9.4",
     "@midnight-ntwrk/ledger": "^4.0.0",
     "@midnight-ntwrk/zswap": "^4.0.0",
-<<<<<<< HEAD
-    "@types/node": "^18.18.6",
-=======
     "@types/node": "^22",
->>>>>>> f14ff567
     "fast-check": "^3.15.0",
     "ts-node": "^10.9.2",
     "turbo": "^2.5.1",
