--- conflicted
+++ resolved
@@ -1,12 +1,6 @@
-<<<<<<< HEAD
 import type { CoinPublicKey } from '@midnight-ntwrk/compact-runtime';
-import { ERC20Simulator } from './simulators';
-import type { MaybeString } from './types';
-=======
-import { CoinPublicKey } from '@midnight-ntwrk/compact-runtime';
 import { ERC20Simulator } from './simulators/ERC20Simulator';
-import { MaybeString } from './types/string';
->>>>>>> b6f5215f
+import type { MaybeString } from './types/string';
 import * as utils from './utils';
 
 const NO_STRING: MaybeString = {
@@ -245,18 +239,13 @@
       caller = SPENDER;
       const partialAmt = AMOUNT - 1n;
 
-<<<<<<< HEAD
       const txSuccess = token.transferFrom(
         Z_OWNER,
         Z_RECIPIENT,
         partialAmt,
         caller,
       );
-      expect(txSuccess).toBeTruthy();
-=======
-      const txSuccess = token.transferFrom(Z_OWNER, Z_RECIPIENT, partialAmt, caller);
-      expect(txSuccess).toBe(true);
->>>>>>> b6f5215f
+      expect(txSuccess).toBe(true);
 
       // Check balances
       expect(token.balanceOf(Z_OWNER)).toEqual(1n);
@@ -268,18 +257,13 @@
     it('should transferFrom spender (full)', () => {
       caller = SPENDER;
 
-<<<<<<< HEAD
       const txSuccess = token.transferFrom(
         Z_OWNER,
         Z_RECIPIENT,
         AMOUNT,
         caller,
       );
-      expect(txSuccess).toBeTruthy();
-=======
-      const txSuccess = token.transferFrom(Z_OWNER, Z_RECIPIENT, AMOUNT, caller);
-      expect(txSuccess).toBe(true);
->>>>>>> b6f5215f
+      expect(txSuccess).toBe(true);
 
       // Check balances
       expect(token.balanceOf(Z_OWNER)).toEqual(0n);
@@ -293,18 +277,13 @@
       token.approve(Z_SPENDER, MAX_UINT128, caller);
 
       caller = SPENDER;
-<<<<<<< HEAD
       const txSuccess = token.transferFrom(
         Z_OWNER,
         Z_RECIPIENT,
         AMOUNT,
         caller,
       );
-      expect(txSuccess).toBeTruthy();
-=======
-      const txSuccess = token.transferFrom(Z_OWNER, Z_RECIPIENT, AMOUNT, caller);
-      expect(txSuccess).toBe(true);
->>>>>>> b6f5215f
+      expect(txSuccess).toBe(true);
 
       // Check balances
       expect(token.balanceOf(Z_OWNER)).toEqual(0n);
