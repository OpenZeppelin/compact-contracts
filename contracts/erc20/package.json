{
  "name": "@openzeppelin-midnight/erc20",
<<<<<<< HEAD
=======
  "private": true,
>>>>>>> f7a9d4ce
  "type": "module",
  "main": "dist/index.js",
  "module": "dist/index.js",
  "types": "./dist/index.d.ts",
  "exports": {
    ".": {
      "types": "./dist/index.d.ts",
      "require": "./dist/index.js",
      "import": "./dist/index.js",
      "default": "./dist/index.js"
    }
  },
  "scripts": {
    "compact": "npx compact-compiler",
    "build": "npx compact-builder && tsc",
    "test": "vitest run",
    "types": "tsc -p tsconfig.json --noEmit",
    "fmt": "biome format",
    "fmt:fix": "biome format --write",
    "lint": "biome lint",
    "lint:fix": "biome check --write",
    "clean": "git clean -fXd"
  },
  "dependencies": {
    "@openzeppelin-midnight/compact": "workspace:^"
  },
  "devDependencies": {
    "@biomejs/biome": "1.9.4",
    "@types/node": "^18.18.6",
    "ts-node": "^10.9.2",
    "typescript": "^5.2.2",
    "vitest": "^3.1.3"
  }
}<|MERGE_RESOLUTION|>--- conflicted
+++ resolved
@@ -1,9 +1,6 @@
 {
   "name": "@openzeppelin-midnight/erc20",
-<<<<<<< HEAD
-=======
   "private": true,
->>>>>>> f7a9d4ce
   "type": "module",
   "main": "dist/index.js",
   "module": "dist/index.js",
