import {
  createEitherTestContractAddress,
  createEitherTestUser,
  toHexPadded,
<<<<<<< HEAD
} from '@openzeppelin-compact/testing';
import { beforeEach, describe, expect, it } from 'vitest';
import { NonFungibleTokenSimulator } from './simulators/NonFungibleTokenSimulator.js';
=======
  ZERO_ADDRESS,
  ZERO_KEY,
} from './utils/address.js';
>>>>>>> 8c847a65

// Contract Metadata
const NAME = 'NAME';
const SYMBOL = 'SYMBOL';
const EMPTY_STRING = '';
const INIT = true;
const BAD_INIT = false;

// Token Metadata
const TOKENID_1: bigint = BigInt(1);
const TOKENID_2: bigint = BigInt(2);
const TOKENID_3: bigint = BigInt(3);
const NON_EXISTENT_TOKEN: bigint = BigInt(0xdead);
const SOME_URI = 'https://openzeppelin.example';
const EMPTY_URI = '';
const AMOUNT: bigint = BigInt(1);

// Callers
const OWNER = toHexPadded('OWNER');
const SPENDER = toHexPadded('SPENDER');
const UNAUTHORIZED = toHexPadded('UNAUTHORIZED');

// Encoded PK/Addresses
const Z_OWNER = createEitherTestUser('OWNER');
const Z_SPENDER = createEitherTestUser('SPENDER');
const Z_RECIPIENT = createEitherTestUser('RECIPIENT');
const Z_OTHER = createEitherTestUser('OTHER');
const Z_UNAUTHORIZED = createEitherTestUser('UNAUTHORIZED');
const SOME_CONTRACT = createEitherTestContractAddress('CONTRACT');

let token: NonFungibleTokenSimulator;

describe('NonFungibleToken', () => {
  describe('initializer and metadata', () => {
    it('should initialize metadata', () => {
      token = new NonFungibleTokenSimulator(NAME, SYMBOL, INIT);

      expect(token.name()).toEqual(NAME);
      expect(token.symbol()).toEqual(SYMBOL);
    });

    it('should initialize empty metadata', () => {
      token = new NonFungibleTokenSimulator(EMPTY_STRING, EMPTY_STRING, INIT);

      expect(token.name()).toEqual(EMPTY_STRING);
      expect(token.symbol()).toEqual(EMPTY_STRING);
    });

    it('should initialize metadata with whitespace', () => {
      token = new NonFungibleTokenSimulator('  NAME  ', '  SYMBOL  ', INIT);
      expect(token.name()).toEqual('  NAME  ');
      expect(token.symbol()).toEqual('  SYMBOL  ');
    });

    it('should initialize metadata with special characters', () => {
      token = new NonFungibleTokenSimulator('NAME!@#', 'SYMBOL$%^', INIT);
      expect(token.name()).toEqual('NAME!@#');
      expect(token.symbol()).toEqual('SYMBOL$%^');
    });

    it('should initialize metadata with very long strings', () => {
      const longName = 'A'.repeat(1000);
      const longSymbol = 'B'.repeat(1000);
      token = new NonFungibleTokenSimulator(longName, longSymbol, INIT);
      expect(token.name()).toEqual(longName);
      expect(token.symbol()).toEqual(longSymbol);
    });
  });

  beforeEach(() => {
    token = new NonFungibleTokenSimulator(NAME, SYMBOL, INIT);
  });

  describe('balanceOf', () => {
    it('should return zero when requested account has no balance', () => {
      expect(token.balanceOf(Z_OWNER)).toEqual(0n);
    });

    it('should return balance when requested account has tokens', () => {
      token._mint(Z_OWNER, AMOUNT);
      expect(token.balanceOf(Z_OWNER)).toEqual(AMOUNT);
    });

    it('should return correct balance for multiple tokens', () => {
      token._mint(Z_OWNER, TOKENID_1);
      token._mint(Z_OWNER, TOKENID_2);
      token._mint(Z_OWNER, TOKENID_3);
      expect(token.balanceOf(Z_OWNER)).toEqual(3n);
    });

    it('should return correct balance after burning multiple tokens', () => {
      token._mint(Z_OWNER, TOKENID_1);
      token._mint(Z_OWNER, TOKENID_2);
      token._mint(Z_OWNER, TOKENID_3);
      token._burn(TOKENID_1);
      token._burn(TOKENID_2);
      expect(token.balanceOf(Z_OWNER)).toEqual(1n);
    });

    it('should return correct balance after transferring multiple tokens', () => {
      token._mint(Z_OWNER, TOKENID_1);
      token._mint(Z_OWNER, TOKENID_2);
      token._mint(Z_OWNER, TOKENID_3);
      token._transfer(Z_OWNER, Z_RECIPIENT, TOKENID_1);
      token._transfer(Z_OWNER, Z_RECIPIENT, TOKENID_2);
      expect(token.balanceOf(Z_OWNER)).toEqual(1n);
      expect(token.balanceOf(Z_RECIPIENT)).toEqual(2n);
    });
  });

  describe('ownerOf', () => {
    it('should throw if token does not exist', () => {
      expect(() => {
        token.ownerOf(NON_EXISTENT_TOKEN);
      }).toThrow('NonFungibleToken: Nonexistent Token');
    });

    it('should throw if token has been burned', () => {
      token._mint(Z_OWNER, TOKENID_1);
      token._burn(TOKENID_1);
      expect(() => {
        token.ownerOf(TOKENID_1);
      }).toThrow('NonFungibleToken: Nonexistent Token');
    });

    it('should return owner of token if it exists', () => {
      token._mint(Z_OWNER, TOKENID_1);
      expect(token.ownerOf(TOKENID_1)).toEqual(Z_OWNER);
    });

    it('should return correct owner for multiple tokens', () => {
      token._mint(Z_OWNER, TOKENID_1);
      token._mint(Z_OWNER, TOKENID_2);
      token._mint(Z_OWNER, TOKENID_3);
      expect(token.ownerOf(TOKENID_1)).toEqual(Z_OWNER);
      expect(token.ownerOf(TOKENID_2)).toEqual(Z_OWNER);
      expect(token.ownerOf(TOKENID_3)).toEqual(Z_OWNER);
    });

    it('should return correct owner after multiple transfers', () => {
      token._mint(Z_OWNER, TOKENID_1);
      token._mint(Z_OWNER, TOKENID_2);
      token._transfer(Z_OWNER, Z_SPENDER, TOKENID_1);
      token._transfer(Z_OWNER, Z_OTHER, TOKENID_2);
      expect(token.ownerOf(TOKENID_1)).toEqual(Z_SPENDER);
      expect(token.ownerOf(TOKENID_2)).toEqual(Z_OTHER);
    });

    it('should return correct owner after multiple burns and mints', () => {
      token._mint(Z_OWNER, TOKENID_1);
      token._burn(TOKENID_1);
      token._mint(Z_SPENDER, TOKENID_1);
      expect(token.ownerOf(TOKENID_1)).toEqual(Z_SPENDER);
    });
  });

  describe('tokenURI', () => {
    beforeEach(() => {
      token._mint(Z_OWNER, TOKENID_1);
    });

    it('should throw if token does not exist', () => {
      expect(() => {
        token.tokenURI(NON_EXISTENT_TOKEN);
      }).toThrow('NonFungibleToken: Nonexistent Token');
    });

    it('should return the empty string for an unset tokenURI', () => {
      expect(token.tokenURI(TOKENID_1)).toEqual(EMPTY_URI);
    });

    it('should return the empty string if tokenURI set as default value', () => {
      token._setTokenURI(TOKENID_1, EMPTY_URI);
      expect(token.tokenURI(TOKENID_1)).toEqual(EMPTY_URI);
    });

    it('should return some string if tokenURI is set', () => {
      token._setTokenURI(TOKENID_1, SOME_URI);
      expect(token.tokenURI(TOKENID_1)).toEqual(SOME_URI);
    });

    it('should return very long tokenURI', () => {
      const longURI = 'A'.repeat(1000);
      token._setTokenURI(TOKENID_1, longURI);
      expect(token.tokenURI(TOKENID_1)).toEqual(longURI);
    });

    it('should return tokenURI with special characters', () => {
      const specialURI = '!@#$%^&*()_+';
      token._setTokenURI(TOKENID_1, specialURI);
      expect(token.tokenURI(TOKENID_1)).toEqual(specialURI);
    });

    it('should update tokenURI multiple times', () => {
      token._setTokenURI(TOKENID_1, 'URI1');
      token._setTokenURI(TOKENID_1, 'URI2');
      token._setTokenURI(TOKENID_1, 'URI3');
      expect(token.tokenURI(TOKENID_1)).toEqual('URI3');
    });

    it('should maintain tokenURI after token transfer', () => {
      token._setTokenURI(TOKENID_1, SOME_URI);
      token._transfer(Z_OWNER, Z_RECIPIENT, TOKENID_1);
      expect(token.tokenURI(TOKENID_1)).toEqual(SOME_URI);
    });
  });

  describe('approve', () => {
    beforeEach(() => {
      token._mint(Z_OWNER, TOKENID_1);
      expect(token.getApproved(TOKENID_1)).toEqual(ZERO_KEY);
    });

    it('should throw if not owner', () => {
      token.setCaller(UNAUTHORIZED);
      expect(() => {
        token.approve(Z_SPENDER, TOKENID_1);
      }).toThrow('NonFungibleToken: Invalid Approver');
    });

    it('should approve spender', () => {
      token.setCaller(OWNER);
      token.approve(Z_SPENDER, TOKENID_1);
      expect(token.getApproved(TOKENID_1)).toEqual(Z_SPENDER);
    });

    it('should allow operator to approve', () => {
      token.setCaller(OWNER);
      token.setApprovalForAll(Z_SPENDER, true);

      token.setCaller(SPENDER);
      token.approve(Z_OTHER, TOKENID_1);
      expect(token.getApproved(TOKENID_1)).toEqual(Z_OTHER);
    });

    it('spender approved for only TOKENID_1 should not be able to approve', () => {
      token.setCaller(OWNER);
      token.approve(Z_SPENDER, TOKENID_1);

      token.setCaller(SPENDER);
      expect(() => {
        token.approve(Z_OTHER, TOKENID_1);
      }).toThrow('NonFungibleToken: Invalid Approver');
    });

    it('should approve same address multiple times', () => {
      token.setCaller(OWNER);
      token.approve(Z_SPENDER, TOKENID_1);
      token.approve(Z_SPENDER, TOKENID_1);
      expect(token.getApproved(TOKENID_1)).toEqual(Z_SPENDER);
    });

    it('should approve after token transfer', () => {
      token.setCaller(OWNER);
      token._transfer(Z_OWNER, Z_SPENDER, TOKENID_1);

      token.setCaller(SPENDER);
      token.approve(Z_OTHER, TOKENID_1);
      expect(token.getApproved(TOKENID_1)).toEqual(Z_OTHER);
    });

    it('should approve after token burn and remint', () => {
      token._burn(TOKENID_1);
      token._mint(Z_OWNER, TOKENID_1);

      token.setCaller(OWNER);
      token.approve(Z_SPENDER, TOKENID_1);
      expect(token.getApproved(TOKENID_1)).toEqual(Z_SPENDER);
    });

    it('should approve with very long token ID', () => {
      const longTokenId = BigInt('18446744073709551615');
      token._mint(Z_OWNER, longTokenId);

      token.setCaller(OWNER);
      token.approve(Z_SPENDER, longTokenId);
      expect(token.getApproved(longTokenId)).toEqual(Z_SPENDER);
    });
  });

  describe('getApproved', () => {
    beforeEach(() => {
      token._mint(Z_OWNER, TOKENID_1);
    });

    it('should throw if token does not exist', () => {
      expect(() => {
        token.getApproved(NON_EXISTENT_TOKEN);
      }).toThrow('NonFungibleToken: Nonexistent Token');
    });

    it('should throw if token has been burned', () => {
      token._burn(TOKENID_1);
      expect(() => {
        token.getApproved(TOKENID_1);
      }).toThrow('NonFungibleToken: Nonexistent Token');
    });

    it('should get current approved spender', () => {
      token.setCaller(OWNER);
      token.approve(Z_OWNER, TOKENID_1);
      expect(token.getApproved(TOKENID_1)).toEqual(Z_OWNER);
    });

    it('should return zero key if approval not set', () => {
      expect(token.getApproved(TOKENID_1)).toEqual(ZERO_KEY);
    });
  });

  describe('setApprovalForAll', () => {
    it('should not approve zero address', () => {
      token._mint(Z_OWNER, TOKENID_1);
      token.setCaller(OWNER);

      expect(() => {
        token.setApprovalForAll(ZERO_KEY, true);
      }).toThrow('NonFungibleToken: Invalid Operator');
    });

    it('should set operator', () => {
      token._mint(Z_OWNER, TOKENID_1);

      token.setCaller(OWNER);
      token.setApprovalForAll(Z_SPENDER, true);
      expect(token.isApprovedForAll(Z_OWNER, Z_SPENDER)).toBe(true);
    });

    it('should allow operator to manage owner tokens', () => {
      token._mint(Z_OWNER, TOKENID_1);
      token._mint(Z_OWNER, TOKENID_2);
      token._mint(Z_OWNER, TOKENID_3);

      token.setCaller(OWNER);
      token.setApprovalForAll(Z_SPENDER, true);

      token.setCaller(SPENDER);
      token.transferFrom(Z_OWNER, Z_SPENDER, TOKENID_1);
      expect(token.ownerOf(TOKENID_1)).toEqual(Z_SPENDER);

      token.approve(Z_OTHER, TOKENID_2);
      expect(token.getApproved(TOKENID_2)).toEqual(Z_OTHER);

      token.approve(Z_SPENDER, TOKENID_3);
      expect(token.getApproved(TOKENID_3)).toEqual(Z_SPENDER);
    });

    it('should revoke approval for all', () => {
      token._mint(Z_OWNER, TOKENID_1);

      token.setCaller(OWNER);
      token.setApprovalForAll(Z_SPENDER, true);
      expect(token.isApprovedForAll(Z_OWNER, Z_SPENDER)).toBe(true);

      token.setApprovalForAll(Z_SPENDER, false);
      expect(token.isApprovedForAll(Z_OWNER, Z_SPENDER)).toBe(false);

      token.setCaller(SPENDER);
      expect(() => {
        token.approve(Z_SPENDER, TOKENID_1);
      }).toThrow('NonFungibleToken: Invalid Approver');
    });

    it('should set approval for all to same address multiple times', () => {
      token._mint(Z_OWNER, TOKENID_1);

      token.setCaller(OWNER);
      token.setApprovalForAll(Z_SPENDER, true);
      token.setApprovalForAll(Z_SPENDER, true);
      expect(token.isApprovedForAll(Z_OWNER, Z_SPENDER)).toBe(true);
    });

    it('should set approval for all after token transfer', () => {
      token._mint(Z_OWNER, TOKENID_1);
      token._transfer(Z_OWNER, Z_SPENDER, TOKENID_1);

      token.setCaller(SPENDER);
      token.setApprovalForAll(Z_OTHER, true);
      expect(token.isApprovedForAll(Z_SPENDER, Z_OTHER)).toBe(true);
    });

    it('should set approval for all with multiple operators', () => {
      token._mint(Z_OWNER, TOKENID_1);

      token.setCaller(OWNER);
      token.setApprovalForAll(Z_SPENDER, true);
      token.setApprovalForAll(Z_OTHER, true);
      expect(token.isApprovedForAll(Z_OWNER, Z_SPENDER)).toBe(true);
      expect(token.isApprovedForAll(Z_OWNER, Z_OTHER)).toBe(true);
    });

    it('should set approval for all with very long token IDs', () => {
      const longTokenId = BigInt('18446744073709551615');
      token._mint(Z_OWNER, longTokenId);

      token.setCaller(OWNER);
      token.setApprovalForAll(Z_SPENDER, true);
      expect(token.isApprovedForAll(Z_OWNER, Z_SPENDER)).toBe(true);
    });
  });

  describe('isApprovedForAll', () => {
    it('should return false if approval not set', () => {
      expect(token.isApprovedForAll(Z_OWNER, Z_SPENDER)).toBe(false);
    });

    it('should return true if approval set', () => {
      token._mint(Z_OWNER, TOKENID_1);

      token.setCaller(OWNER);
      token.setApprovalForAll(Z_SPENDER, true);
      expect(token.isApprovedForAll(Z_OWNER, Z_SPENDER)).toBe(true);
    });
  });

  describe('transferFrom', () => {
    beforeEach(() => {
      token._mint(Z_OWNER, TOKENID_1);
    });

    it('should not transfer to ContractAddress', () => {
      expect(() => {
        token.transferFrom(Z_OWNER, SOME_CONTRACT, TOKENID_1);
      }).toThrow('NonFungibleToken: Unsafe Transfer');
    });

    it('should not transfer to zero address', () => {
      expect(() => {
        token.transferFrom(Z_OWNER, ZERO_KEY, TOKENID_1);
      }).toThrow('NonFungibleToken: Invalid Receiver');
    });

    it('should not transfer from zero address', () => {
      expect(() => {
        token.transferFrom(ZERO_KEY, Z_SPENDER, TOKENID_1);
      }).toThrow('NonFungibleToken: Incorrect Owner');
    });

    it('should not transfer from unauthorized', () => {
      token.setCaller(UNAUTHORIZED);
      expect(() => {
        token.transferFrom(Z_OWNER, Z_UNAUTHORIZED, TOKENID_1);
      }).toThrow('NonFungibleToken: Insufficient Approval');
    });

    it('should not transfer token that has not been minted', () => {
      token.setCaller(OWNER);
      expect(() => {
        token.transferFrom(Z_OWNER, Z_SPENDER, NON_EXISTENT_TOKEN);
      }).toThrow('NonFungibleToken: Nonexistent Token');
    });

    it('should transfer token without approvers or operators', () => {
      token.setCaller(OWNER);
      token.transferFrom(Z_OWNER, Z_RECIPIENT, TOKENID_1);
      expect(token.ownerOf(TOKENID_1)).toEqual(Z_RECIPIENT);
    });

    it('should transfer token via approved operator', () => {
      token.setCaller(OWNER);
      token.approve(Z_SPENDER, TOKENID_1);

      token.setCaller(SPENDER);
      token.transferFrom(Z_OWNER, Z_SPENDER, TOKENID_1);
      expect(token.ownerOf(TOKENID_1)).toEqual(Z_SPENDER);
    });

    it('should transfer token via approvedForAll operator', () => {
      token.setCaller(OWNER);
      token.setApprovalForAll(Z_SPENDER, true);

      token.setCaller(SPENDER);
      token.transferFrom(Z_OWNER, Z_SPENDER, TOKENID_1);
      expect(token.ownerOf(TOKENID_1)).toEqual(Z_SPENDER);
    });

    it('should allow transfer to same address', () => {
      token._approve(Z_SPENDER, TOKENID_1, Z_OWNER);
      token._setApprovalForAll(Z_OWNER, Z_SPENDER, true);
      token.setCaller(OWNER);

      expect(() => {
        token.transferFrom(Z_OWNER, Z_OWNER, TOKENID_1);
      }).not.toThrow();
      expect(token.ownerOf(TOKENID_1)).toEqual(Z_OWNER);
      expect(token.balanceOf(Z_OWNER)).toEqual(1n);
      expect(token.getApproved(TOKENID_1)).toEqual(ZERO_KEY);
      expect(token._isAuthorized(Z_OWNER, Z_SPENDER, TOKENID_1)).toEqual(true);
    });

    it('should not transfer after approval revocation', () => {
      token.setCaller(OWNER);
      token.approve(Z_SPENDER, TOKENID_1);
      token.approve(ZERO_KEY, TOKENID_1);

      token.setCaller(SPENDER);
      expect(() => {
        token.transferFrom(Z_OWNER, Z_SPENDER, TOKENID_1);
      }).toThrow('NonFungibleToken: Insufficient Approval');
    });

    it('should not transfer after approval for all revocation', () => {
      token.setCaller(OWNER);
      token.setApprovalForAll(Z_SPENDER, true);
      token.setApprovalForAll(Z_SPENDER, false);

      token.setCaller(SPENDER);
      expect(() => {
        token.transferFrom(Z_OWNER, Z_SPENDER, TOKENID_1);
      }).toThrow('NonFungibleToken: Insufficient Approval');
    });

    it('should transfer multiple tokens in sequence', () => {
      token._mint(Z_OWNER, TOKENID_2);
      token._mint(Z_OWNER, TOKENID_3);

      token.setCaller(OWNER);
      token.approve(Z_SPENDER, TOKENID_1);
      token.approve(Z_SPENDER, TOKENID_2);
      token.approve(Z_SPENDER, TOKENID_3);

      token.setCaller(SPENDER);
      token.transferFrom(Z_OWNER, Z_SPENDER, TOKENID_1);
      token.transferFrom(Z_OWNER, Z_SPENDER, TOKENID_2);
      token.transferFrom(Z_OWNER, Z_SPENDER, TOKENID_3);

      expect(token.ownerOf(TOKENID_1)).toEqual(Z_SPENDER);
      expect(token.ownerOf(TOKENID_2)).toEqual(Z_SPENDER);
      expect(token.ownerOf(TOKENID_3)).toEqual(Z_SPENDER);
    });

    it('should transfer with very long token IDs', () => {
      const longTokenId = BigInt('18446744073709551615');
      token._mint(Z_OWNER, longTokenId);

      token.setCaller(OWNER);
      token.approve(Z_SPENDER, longTokenId);

      token.setCaller(SPENDER);
      token.transferFrom(Z_OWNER, Z_SPENDER, longTokenId);
      expect(token.ownerOf(longTokenId)).toEqual(Z_SPENDER);
    });

    it('should revoke approval after transferFrom', () => {
      token.setCaller(OWNER);
      token.approve(Z_SPENDER, TOKENID_1);
      token._setApprovalForAll(Z_OWNER, Z_SPENDER, true);

      token.transferFrom(Z_OWNER, Z_OTHER, TOKENID_1);
      expect(token.getApproved(TOKENID_1)).toEqual(ZERO_KEY);
      expect(token._isAuthorized(Z_OTHER, Z_SPENDER, TOKENID_1)).toBe(false);

      token.setCaller(SPENDER);
      expect(() => {
        token.approve(Z_UNAUTHORIZED, TOKENID_1);
      }).toThrow('NonFungibleToken: Invalid Approver');
      expect(() => {
        token.transferFrom(Z_OTHER, Z_UNAUTHORIZED, TOKENID_1);
      }).toThrow('NonFungibleToken: Insufficient Approval');
    });
  });

  describe('_requireOwned', () => {
    it('should throw if token has not been minted', () => {
      expect(() => {
        token._requireOwned(TOKENID_1);
      }).toThrow('NonFungibleToken: Nonexistent Token');
    });

    it('should throw if token has been burned', () => {
      token._mint(Z_OWNER, TOKENID_1);
      token._burn(TOKENID_1);
      expect(() => {
        token._requireOwned(TOKENID_1);
      }).toThrow('NonFungibleToken: Nonexistent Token');
    });

    it('should return correct owner', () => {
      token._mint(Z_OWNER, TOKENID_1);
      expect(token._requireOwned(TOKENID_1)).toEqual(Z_OWNER);
    });
  });

  describe('_ownerOf', () => {
    it('should return zero address if token does not exist', () => {
      expect(token._ownerOf(NON_EXISTENT_TOKEN)).toEqual(ZERO_KEY);
    });

    it('should return owner of token', () => {
      token._mint(Z_OWNER, TOKENID_1);
      expect(token._ownerOf(TOKENID_1)).toEqual(Z_OWNER);
    });
  });

  describe('_approve', () => {
    it('should approve if auth is owner', () => {
      token._mint(Z_OWNER, TOKENID_1);
      token._approve(Z_SPENDER, TOKENID_1, Z_OWNER);
      expect(token.getApproved(TOKENID_1)).toEqual(Z_SPENDER);
    });

    it('should approve if auth is approved for all', () => {
      token._mint(Z_OWNER, TOKENID_1);

      token.setCaller(OWNER);
      token.setApprovalForAll(Z_SPENDER, true);
      token._approve(Z_SPENDER, TOKENID_1, Z_SPENDER);
      expect(token.getApproved(TOKENID_1)).toEqual(Z_SPENDER);
    });

    it('should throw if auth is unauthorized', () => {
      token._mint(Z_OWNER, TOKENID_1);
      expect(() => {
        token._approve(Z_SPENDER, TOKENID_1, Z_UNAUTHORIZED);
      }).toThrow('NonFungibleToken: Invalid Approver');
    });

    it('should approve if auth is zero address', () => {
      token._mint(Z_OWNER, TOKENID_1);
      token._approve(Z_SPENDER, TOKENID_1, ZERO_KEY);
      expect(token.getApproved(TOKENID_1)).toEqual(Z_SPENDER);
    });
  });

  describe('_checkAuthorized', () => {
    it('should throw if token not minted', () => {
      expect(() => {
        token._checkAuthorized(ZERO_KEY, Z_OWNER, TOKENID_1);
      }).toThrow('NonFungibleToken: Nonexistent Token');
    });

    it('should throw if unauthorized', () => {
      token._mint(Z_OWNER, TOKENID_1);
      expect(() => {
        token._checkAuthorized(Z_OWNER, Z_UNAUTHORIZED, TOKENID_1);
      }).toThrow('NonFungibleToken: Insufficient Approval');
    });

    it('should not throw if approved', () => {
      token._mint(Z_OWNER, TOKENID_1);

      token.setCaller(OWNER);
      token.approve(Z_SPENDER, TOKENID_1);
      token._checkAuthorized(Z_OWNER, Z_SPENDER, TOKENID_1);
    });

    it('should not throw if approvedForAll', () => {
      token._mint(Z_OWNER, TOKENID_1);

      token.setCaller(OWNER);
      token.setApprovalForAll(Z_SPENDER, true);
      token._checkAuthorized(Z_OWNER, Z_SPENDER, TOKENID_1);
    });
  });

  describe('_isAuthorized', () => {
    beforeEach(() => {
      token._mint(Z_OWNER, TOKENID_1);
    });

    it('should return true if spender is authorized', () => {
      token.setCaller(OWNER);
      token.approve(Z_SPENDER, TOKENID_1);
      expect(token._isAuthorized(Z_OWNER, Z_SPENDER, TOKENID_1)).toBe(true);
    });

    it('should return true if spender is authorized for all', () => {
      token.setCaller(OWNER);
      token.setApprovalForAll(Z_SPENDER, true);
      expect(token._isAuthorized(Z_OWNER, Z_SPENDER, TOKENID_1)).toBe(true);
    });

    it('should return true if spender is owner', () => {
      expect(token._isAuthorized(Z_OWNER, Z_OWNER, TOKENID_1)).toBe(true);
    });

    it('should return false if spender is zero address', () => {
      expect(token._isAuthorized(Z_OWNER, ZERO_KEY, TOKENID_1)).toBe(false);
    });

    it('should return false for unauthorized', () => {
      expect(token._isAuthorized(Z_OWNER, Z_UNAUTHORIZED, TOKENID_1)).toBe(
        false,
      );
    });
  });

  describe('_getApproved', () => {
    beforeEach(() => {
      token._mint(Z_OWNER, TOKENID_1);
    });

    it('should return zero address if token is not minted', () => {
      expect(token._getApproved(NON_EXISTENT_TOKEN)).toEqual(ZERO_KEY);
    });

    it('should return approved address', () => {
      token.setCaller(OWNER);
      token.approve(Z_SPENDER, TOKENID_1);
      expect(token._getApproved(TOKENID_1)).toEqual(Z_SPENDER);
    });

    it('should return zero address if no approvals', () => {
      expect(token._getApproved(TOKENID_1)).toEqual(ZERO_KEY);
    });
  });

  describe('_setApprovalForAll', () => {
    it('should approve operator', () => {
      token._mint(Z_OWNER, TOKENID_1);
      token._setApprovalForAll(Z_OWNER, Z_SPENDER, true);
      expect(token.isApprovedForAll(Z_OWNER, Z_SPENDER)).toBe(true);
    });

    it('should revoke operator approval', () => {
      token._mint(Z_OWNER, TOKENID_1);

      token.setCaller(OWNER);
      token.setApprovalForAll(Z_SPENDER, true);
      expect(token.isApprovedForAll(Z_OWNER, Z_SPENDER)).toBe(true);

      token._setApprovalForAll(Z_OWNER, Z_SPENDER, false);
      expect(token.isApprovedForAll(Z_OWNER, Z_SPENDER)).toBe(false);
    });

    it('should throw if operator is zero address', () => {
      expect(() => {
        token._setApprovalForAll(Z_OWNER, ZERO_KEY, true);
      }).toThrow('NonFungibleToken: Invalid Operator');
    });
  });

  describe('_mint', () => {
    it('should not mint to ContractAddress', () => {
      expect(() => {
        token._mint(SOME_CONTRACT, TOKENID_1);
      }).toThrow('NonFungibleToken: Unsafe Transfer');
    });

    it('should not mint to zero address', () => {
      expect(() => {
        token._mint(ZERO_KEY, TOKENID_1);
      }).toThrow('NonFungibleToken: Invalid Receiver');
    });

    it('should not mint a token that already exists', () => {
      token._mint(Z_OWNER, TOKENID_1);
      expect(() => {
        token._mint(Z_OWNER, TOKENID_1);
      }).toThrow('NonFungibleToken: Invalid Sender');
    });

    it('should mint token', () => {
      token._mint(Z_OWNER, TOKENID_1);
      expect(token.ownerOf(TOKENID_1)).toEqual(Z_OWNER);
      expect(token.balanceOf(Z_OWNER)).toEqual(1n);

      token._mint(Z_OWNER, TOKENID_2);
      token._mint(Z_OWNER, TOKENID_3);
      expect(token.balanceOf(Z_OWNER)).toEqual(3n);
    });

    it('should mint multiple tokens in sequence', () => {
      for (let i = 0; i < 10; i++) {
        token._mint(Z_OWNER, TOKENID_1 + BigInt(i));
      }
      expect(token.balanceOf(Z_OWNER)).toEqual(10n);
    });

    it('should mint with very long token IDs', () => {
      const longTokenId = BigInt('18446744073709551615');
      token._mint(Z_OWNER, longTokenId);
      expect(token.ownerOf(longTokenId)).toEqual(Z_OWNER);
    });

    it('should mint after burning', () => {
      token._mint(Z_OWNER, TOKENID_1);
      token._burn(TOKENID_1);
      token._mint(Z_OWNER, TOKENID_1);
      expect(token.ownerOf(TOKENID_1)).toEqual(Z_OWNER);
    });

    it('should mint with special characters in metadata', () => {
      token._mint(Z_OWNER, TOKENID_1);
      token._setTokenURI(TOKENID_1, '!@#$%^&*()_+');
      expect(token.tokenURI(TOKENID_1)).toEqual('!@#$%^&*()_+');
    });
  });

  describe('_burn', () => {
    beforeEach(() => {
      token._mint(Z_OWNER, TOKENID_1);
    });

    it('should burn token', () => {
      expect(token.balanceOf(Z_OWNER)).toEqual(1n);

      token._burn(TOKENID_1);
      expect(token._ownerOf(TOKENID_1)).toEqual(ZERO_KEY);
      expect(token.balanceOf(Z_OWNER)).toEqual(0n);
    });

    it('should not burn a token that does not exist', () => {
      expect(() => {
        token._burn(NON_EXISTENT_TOKEN);
      }).toThrow('NonFungibleToken: Invalid Sender');
    });

    it('should clear approval when token is burned', () => {
      token.setCaller(OWNER);
      token.approve(Z_SPENDER, TOKENID_1);
      expect(token.getApproved(TOKENID_1)).toEqual(Z_SPENDER);

      token._burn(TOKENID_1);
      expect(token._getApproved(TOKENID_1)).toEqual(ZERO_KEY);
    });

    it('should burn multiple tokens in sequence', () => {
      token._mint(Z_OWNER, TOKENID_2);
      token._mint(Z_OWNER, TOKENID_3);

      token._burn(TOKENID_1);
      token._burn(TOKENID_2);
      token._burn(TOKENID_3);
      expect(token.balanceOf(Z_OWNER)).toEqual(0n);
    });

    it('should burn with very long token IDs', () => {
      const longTokenId = BigInt('18446744073709551615');
      token._mint(Z_OWNER, longTokenId);
      token._burn(longTokenId);
      expect(token._ownerOf(longTokenId)).toEqual(ZERO_KEY);
    });

    it('should burn after transfer', () => {
      token._transfer(Z_OWNER, Z_SPENDER, TOKENID_1);
      token._burn(TOKENID_1);
      expect(token._ownerOf(TOKENID_1)).toEqual(ZERO_KEY);
    });

    it('should burn after approval', () => {
      token.setCaller(OWNER);
      token.approve(Z_SPENDER, TOKENID_1);
      token._burn(TOKENID_1);
      expect(token._ownerOf(TOKENID_1)).toEqual(ZERO_KEY);
      expect(token._getApproved(TOKENID_1)).toEqual(ZERO_KEY);
    });
  });

  describe('_transfer', () => {
    it('should not transfer to ContractAddress', () => {
      token._mint(Z_OWNER, TOKENID_1);
      expect(() => {
        token._transfer(Z_OWNER, SOME_CONTRACT, TOKENID_1);
      }).toThrow('NonFungibleToken: Unsafe Transfer');
    });

    it('should transfer token', () => {
      token._mint(Z_OWNER, TOKENID_1);
      expect(token.balanceOf(Z_OWNER)).toEqual(1n);
      expect(token.balanceOf(Z_SPENDER)).toEqual(0n);
      expect(token.ownerOf(TOKENID_1)).toEqual(Z_OWNER);

      token._transfer(Z_OWNER, Z_SPENDER, TOKENID_1);
      expect(token.balanceOf(Z_OWNER)).toEqual(0n);
      expect(token.balanceOf(Z_SPENDER)).toEqual(1n);
      expect(token.ownerOf(TOKENID_1)).toEqual(Z_SPENDER);
    });

    it('should not transfer to zero address', () => {
      expect(() => {
        token._transfer(Z_OWNER, ZERO_KEY, TOKENID_1);
      }).toThrow('NonFungibleToken: Invalid Receiver');
    });

    it('should throw if from does not own token', () => {
      token._mint(Z_OWNER, TOKENID_1);
      expect(() => {
        token._transfer(Z_UNAUTHORIZED, Z_SPENDER, TOKENID_1);
      }).toThrow('NonFungibleToken: Incorrect Owner');
    });

    it('should throw if token does not exist', () => {
      expect(() => {
        token._transfer(Z_OWNER, Z_SPENDER, NON_EXISTENT_TOKEN);
      }).toThrow('NonFungibleToken: Nonexistent Token');
    });

    it('should revoke approval after _transfer', () => {
      token._mint(Z_OWNER, TOKENID_1);

      token.setCaller(OWNER);
      token.approve(Z_SPENDER, TOKENID_1);
      token._transfer(Z_OWNER, Z_OTHER, TOKENID_1);
      expect(token.getApproved(TOKENID_1)).toEqual(ZERO_KEY);
    });
  });

  describe('_setTokenURI', () => {
    it('should throw if token does not exist', () => {
      expect(() => {
        token._setTokenURI(NON_EXISTENT_TOKEN, EMPTY_URI);
      }).toThrow('NonFungibleToken: Nonexistent Token');
    });

    it('should set tokenURI', () => {
      token._mint(Z_OWNER, TOKENID_1);
      token._setTokenURI(TOKENID_1, SOME_URI);
      expect(token.tokenURI(TOKENID_1)).toEqual(SOME_URI);
    });
  });

  describe('_unsafeMint', () => {
    it('should mint to ContractAddress', () => {
      expect(() => {
        token._unsafeMint(SOME_CONTRACT, TOKENID_1);
      }).not.toThrow();
    });

    it('should not mint to zero address', () => {
      expect(() => {
        token._unsafeMint(ZERO_KEY, TOKENID_1);
      }).toThrow('NonFungibleToken: Invalid Receiver');

      expect(() => {
        token._unsafeMint(ZERO_ADDRESS, TOKENID_1);
      }).toThrow('NonFungibleToken: Invalid Receiver');
    });

    it('should not mint a token that already exists', () => {
      token._unsafeMint(Z_OWNER, TOKENID_1);
      expect(() => {
        token._unsafeMint(Z_OWNER, TOKENID_1);
      }).toThrow('NonFungibleToken: Invalid Sender');
    });

    it('should mint token to public key', () => {
      token._unsafeMint(Z_OWNER, TOKENID_1);
      expect(token.ownerOf(TOKENID_1)).toEqual(Z_OWNER);
      expect(token.balanceOf(Z_OWNER)).toEqual(1n);

      token._unsafeMint(Z_OWNER, TOKENID_2);
      token._unsafeMint(Z_OWNER, TOKENID_3);
      expect(token.balanceOf(Z_OWNER)).toEqual(3n);
    });
  });

  describe('_unsafeTransfer', () => {
    beforeEach(() => {
      token._mint(Z_OWNER, TOKENID_1);
    });

    it('should transfer to ContractAddress', () => {
      expect(() => {
        token._unsafeTransfer(Z_OWNER, SOME_CONTRACT, TOKENID_1);
      }).not.toThrow();
    });

    it('should transfer token to public key', () => {
      expect(token.balanceOf(Z_OWNER)).toEqual(1n);
      expect(token.balanceOf(Z_SPENDER)).toEqual(0n);
      expect(token.ownerOf(TOKENID_1)).toEqual(Z_OWNER);

      token._unsafeTransfer(Z_OWNER, Z_SPENDER, TOKENID_1);
      expect(token.balanceOf(Z_OWNER)).toEqual(0n);
      expect(token.balanceOf(Z_SPENDER)).toEqual(1n);
      expect(token.ownerOf(TOKENID_1)).toEqual(Z_SPENDER);
    });

    it('should not transfer to zero address', () => {
      expect(() => {
        token._unsafeTransfer(Z_OWNER, ZERO_KEY, TOKENID_1);
      }).toThrow('NonFungibleToken: Invalid Receiver');

      expect(() => {
        token._unsafeTransfer(Z_OWNER, ZERO_ADDRESS, TOKENID_1);
      }).toThrow('NonFungibleToken: Invalid Receiver');
    });

    it('should throw if from does not own token', () => {
      expect(() => {
        token._unsafeTransfer(Z_UNAUTHORIZED, Z_UNAUTHORIZED, TOKENID_1);
      }).toThrow('NonFungibleToken: Incorrect Owner');
    });

    it('should throw if token does not exist', () => {
      expect(() => {
        token._unsafeTransfer(Z_OWNER, Z_SPENDER, NON_EXISTENT_TOKEN);
      }).toThrow('NonFungibleToken: Nonexistent Token');
    });

    it('should revoke approval after _unsafeTransfer', () => {
      token.setCaller(OWNER);
      token.approve(Z_SPENDER, TOKENID_1);
      token._unsafeTransfer(Z_OWNER, Z_OTHER, TOKENID_1);
      expect(token.getApproved(TOKENID_1)).toEqual(ZERO_KEY);
    });
  });

  describe('_unsafeTransferFrom', () => {
    beforeEach(() => {
      token._mint(Z_OWNER, TOKENID_1);
    });

    it('should transfer to ContractAddress', () => {
      expect(() => {
        token._unsafeTransferFrom(Z_OWNER, SOME_CONTRACT, TOKENID_1);
      }).not.toThrow();
    });

    it('should not transfer to zero address', () => {
      expect(() => {
        token._unsafeTransferFrom(Z_OWNER, ZERO_KEY, TOKENID_1);
      }).toThrow('NonFungibleToken: Invalid Receiver');

      expect(() => {
        token._unsafeTransferFrom(Z_OWNER, ZERO_ADDRESS, TOKENID_1);
      }).toThrow('NonFungibleToken: Invalid Receiver');
    });

    it('should not transfer from zero address', () => {
      expect(() => {
        token._unsafeTransferFrom(ZERO_KEY, Z_SPENDER, TOKENID_1);
      }).toThrow('NonFungibleToken: Incorrect Owner');

      expect(() => {
        token._unsafeTransferFrom(ZERO_ADDRESS, Z_SPENDER, TOKENID_1);
      }).toThrow('NonFungibleToken: Incorrect Owner');
    });

    it('unapproved operator should not transfer', () => {
      token.setCaller(SPENDER);
      expect(() => {
        token._unsafeTransferFrom(Z_OWNER, Z_UNAUTHORIZED, TOKENID_1);
      }).toThrow('NonFungibleToken: Insufficient Approval');
    });

    it('should not transfer token that has not been minted', () => {
      token.setCaller(OWNER);
      expect(() => {
        token._unsafeTransferFrom(Z_OWNER, Z_SPENDER, NON_EXISTENT_TOKEN);
      }).toThrow('NonFungibleToken: Nonexistent Token');
    });

    it('should transfer token to spender via approved operator', () => {
      token.setCaller(OWNER);
      token.approve(Z_SPENDER, TOKENID_1);

      token.setCaller(SPENDER);
      token._unsafeTransferFrom(Z_OWNER, Z_SPENDER, TOKENID_1);
      expect(token.ownerOf(TOKENID_1)).toEqual(Z_SPENDER);
    });

    it('should transfer token to ContractAddress via approved operator', () => {
      token.setCaller(OWNER);
      token.approve(Z_SPENDER, TOKENID_1);

      token.setCaller(SPENDER);
      token._unsafeTransferFrom(Z_OWNER, SOME_CONTRACT, TOKENID_1);
      expect(token.ownerOf(TOKENID_1)).toEqual(SOME_CONTRACT);
    });

    it('should transfer token to spender via approvedForAll operator', () => {
      token.setCaller(OWNER);
      token.setApprovalForAll(Z_SPENDER, true);

      token.setCaller(SPENDER);
      token._unsafeTransferFrom(Z_OWNER, Z_SPENDER, TOKENID_1);
      expect(token.ownerOf(TOKENID_1)).toEqual(Z_SPENDER);
    });

    it('should transfer token to ContractAddress via approvedForAll operator', () => {
      token.setCaller(OWNER);
      token.setApprovalForAll(Z_SPENDER, true);

      token.setCaller(SPENDER);
      token._unsafeTransferFrom(Z_OWNER, SOME_CONTRACT, TOKENID_1);
      expect(token.ownerOf(TOKENID_1)).toEqual(SOME_CONTRACT);
    });

    it('should revoke approval after _unsafeTransferFrom', () => {
      token.setCaller(OWNER);
      token.approve(Z_SPENDER, TOKENID_1);
      token._unsafeTransferFrom(Z_OWNER, Z_OTHER, TOKENID_1);
      expect(token.getApproved(TOKENID_1)).toEqual(ZERO_KEY);
    });
  });
});

type FailingCircuits = [
  method: keyof NonFungibleTokenSimulator,
  args: unknown[],
]; // Circuit calls should fail before the args are used

const circuitsToFail: FailingCircuits[] = [
  ['name', []],
  ['symbol', []],
  ['balanceOf', [Z_OWNER]],
  ['ownerOf', [TOKENID_1]],
  ['tokenURI', [TOKENID_1]],
  ['approve', [Z_OWNER, TOKENID_1]],
  ['getApproved', [TOKENID_1]],
  ['setApprovalForAll', [Z_SPENDER, true]],
  ['isApprovedForAll', [Z_OWNER, Z_SPENDER]],
  ['transferFrom', [Z_OWNER, Z_RECIPIENT, TOKENID_1]],
  ['_requireOwned', [TOKENID_1]],
  ['_ownerOf', [TOKENID_1]],
  ['_approve', [Z_OWNER, TOKENID_1, Z_SPENDER]],
  ['_checkAuthorized', [Z_OWNER, Z_SPENDER, TOKENID_1]],
  ['_isAuthorized', [Z_OWNER, Z_SPENDER, TOKENID_1]],
  ['_getApproved', [TOKENID_1]],
  ['_setApprovalForAll', [Z_OWNER, Z_SPENDER, true]],
  ['_mint', [Z_OWNER, TOKENID_1]],
  ['_burn', [TOKENID_1]],
  ['_transfer', [Z_OWNER, Z_RECIPIENT, TOKENID_1]],
  ['_setTokenURI', [TOKENID_1]],
  ['_unsafeTransferFrom', [Z_OWNER, Z_RECIPIENT, TOKENID_1]],
  ['_unsafeTransfer', [Z_OWNER, Z_RECIPIENT, TOKENID_1]],
  ['_unsafeMint', [Z_OWNER, TOKENID_1]],
];

let uninitializedToken: NonFungibleTokenSimulator;

describe('Uninitialized NonFungibleToken', () => {
  beforeEach(() => {
    uninitializedToken = new NonFungibleTokenSimulator(NAME, SYMBOL, BAD_INIT);
  });

  it.each(circuitsToFail)('%s should fail', (circuitName, args) => {
    expect(() => {
      (uninitializedToken[circuitName] as (...args: unknown[]) => unknown)(
        ...args,
      );
    }).toThrow('Initializable: contract not initialized');
  });
});<|MERGE_RESOLUTION|>--- conflicted
+++ resolved
@@ -2,15 +2,11 @@
   createEitherTestContractAddress,
   createEitherTestUser,
   toHexPadded,
-<<<<<<< HEAD
+  ZERO_ADDRESS,
+  ZERO_KEY,
 } from '@openzeppelin-compact/testing';
 import { beforeEach, describe, expect, it } from 'vitest';
 import { NonFungibleTokenSimulator } from './simulators/NonFungibleTokenSimulator.js';
-=======
-  ZERO_ADDRESS,
-  ZERO_KEY,
-} from './utils/address.js';
->>>>>>> 8c847a65
 
 // Contract Metadata
 const NAME = 'NAME';
