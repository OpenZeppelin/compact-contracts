// SPDX-License-Identifier: MIT

pragma language_version >= 0.15.0;

/**
 * @module ERC721
 * @description An unshielded ERC721 library.
 *
 * @notice One notable difference regarding this implementation and the EIP20 spec
 * consists of the token size. Uint<128> is used as the token size because Uint<256>
 * cannot be supported.
 * This is due to encoding limits on the midnight circuit backend:
 * https://github.com/midnightntwrk/compactc/issues/929
 *
 * @notice Further discussion and consideration required:
 *
 * - Consider changing the underscore in the internal methods to `unsafe` or
 * adopting dot notation for prefixing imports.
 * - Revise logic once contract-to-contract interactions are available on Midnight.
 * - Revise logic once events are available on Midnight.
 * - Consider implementing an introspection mechanism for transfers to contracts.
 */

/**
 * The owner of a non-fungible token
 * @typedef {Either<ZswapCoinPublicKey, ContractAddress>} Owner
 */

/**
 * The token identifier of a non-funglible token
 * @typedef {Uint<128>} TokenId
 */

/**
 * An account authorized to manage a non-fungible token 
 * @typedef {Either<ZswapCoinPublicKey, ContractAddress>} Operator
 */
module ERC721 {
  import CompactStandardLibrary;
  import "../../node_modules/@openzeppelin-midnight/utils/src/Utils" prefix Utils_;

  /// Public state
  export sealed ledger _name: Opaque<"string">;
  export sealed ledger _symbol: Opaque<"string">;
  export ledger _owners: Map<Uint<128>, Either<ZswapCoinPublicKey, ContractAddress>>;
  export ledger _balances: Map<Either<ZswapCoinPublicKey, ContractAddress>, Uint<128>>;
  export ledger _tokenApprovals: Map<Uint<128>, Either<ZswapCoinPublicKey, ContractAddress>>;
  export ledger _operatorApprovals: Map<Either<ZswapCoinPublicKey, ContractAddress>, Map<Either<ZswapCoinPublicKey, ContractAddress>, Boolean>>;
<<<<<<< HEAD
  export ledger _tokenURIs: Map<Uint<128>, Opaque<"string">>;
=======
  export ledger _tokenURI: Map<Uint<128>, Opaque<"string">>;
>>>>>>> 8ab6b724

  /**
   * @description Initializes the contract by setting the name and symbol.
   *
   * @param {Opaque<"string">} name_ - The name of the token.
   * @param {Opaque<"string">} symbol_ - The symbol of the token.
   * @return {[]} - None.
   */
  export circuit initialize(
    name_: Opaque<"string">,
    symbol_: Opaque<"string">
  ): [] {
    _name = name_;
    _symbol = symbol_;
  }

  /**
   * @description Returns the token name.
   *
   * @return {Opaque<"string">} - The token name.
   */
  export circuit name(): Opaque<"string"> {
    return _name;
  }

  /**
   * @description Returns the symbol of the token.
   *
   * @return {Opaque<"string">} - The token symbol.
   */
  export circuit symbol(): Opaque<"string"> {
    return _symbol;
  }


  /**
   * @description Returns the number of tokens in `owner`'s account.
   *
   * @param {Either<ZswapCoinPublicKey, ContractAddress>)} owner - The account to query.
   * @return {Uint<128>} - The number of tokens in `owner`'s account.
   */
  export circuit balanceOf(owner: Either<ZswapCoinPublicKey, ContractAddress>): Uint<128> {
    if (!_balances.member(owner)) {
      return 0;
    }

    return _balances.lookup(owner);
  }

  /**
   * @description Returns the owner of the `tokenId` token.
   *
   * @param {Uint<128>} tokenId - The identifier for a token.
   * @return {Either<ZswapCoinPublicKey, ContractAddress>} - The account that owns the token.
   */
  export circuit ownerOf(tokenId: Uint<128>): Either<ZswapCoinPublicKey, ContractAddress> {
    return _requireOwned(tokenId);
  }

  /**
   * @description Returns the token URI for the given `tokenId`.
   *
   * @notice Since Midnight does not support native strings and string operations
   * within the Compact language, concatenating a base URI + token ID is not possible
   * like in other NFT implementations. Therefore, we propose the URI storage
   * approach; whereby, NFTs may or may not have unique "base" URIs.
   * It's up to the implementation to decide on how to handle this.
   *
   * @param {Uint<128>} tokenId - The identifier for a token.
   * @returns {Opaque<"string">} - the token id's URI.
   */
  export circuit tokenURI(tokenId: Uint<128>): Opaque<"string"> {
    _requireOwned(tokenId);

    return _tokenURIs.lookup(tokenId);
  }

  /**
   * @description Gives permission to `to` to transfer `tokenId` token to another account.
   * The approval is cleared when the token is transferred.
   *
   * Only a single account can be approved at a time, so approving the zero address clears previous approvals.
   *
   * Requirements:
   *
   * - The caller must own the token or be an approved operator.
   * - `tokenId` must exist.
   *
   * @param {Either<ZswapCoinPublicKey, ContractAddress>} to - The account receiving the approval
   * @param {Uint<128>} tokenId - The token `to` may be permitted to transfer
   * @return {[]} - None.
   */
  export circuit approve(
    to: Either<ZswapCoinPublicKey, ContractAddress>,
    tokenId: Uint<128>
  ): [] {
    const auth = left<ZswapCoinPublicKey,ContractAddress>(own_public_key());
    _approve(
      to,
      tokenId,
      auth
    );
  }

  /**
   * @description Returns the account approved for `tokenId` token.
   * 
   * @param {Uint<128>} tokenId - The token an account may be approved to manage
   * @return {Either<ZswapCoinPublicKey, ContractAddress>} Operator- The account approved to manage the token
   */
  export circuit getApproved(tokenId: Uint<128>): Either<ZswapCoinPublicKey, ContractAddress> {
    _requireOwned(tokenId);

    return _getApproved(tokenId);
  }

  /**
   * @description Approve or remove `operator` as an operator for the caller.
   * Operators can call {transferFrom} for any token owned by the caller.
   *
   * Requirements:
   *
   * - The `operator` cannot be the address zero.
   * 
   * @param {Either<ZswapCoinPublicKey, ContractAddress>} operator - An operator to manage the caller's tokens
   * @param {Boolean} approved - A boolean determining if `operator` may manage all tokens of the caller
   * @return {[]} - None.
   */
  export circuit setApprovalForAll(
    operator: Either<ZswapCoinPublicKey, ContractAddress>,
    approved: Boolean
  ): [] {
    const owner = left<ZswapCoinPublicKey,ContractAddress>(own_public_key());
    _setApprovalForAll(
      owner,
      operator,
      approved
    );
  }

  /**
   * @description Returns if the `operator` is allowed to manage all of the assets of `owner`.
   *
   * @param {Either<ZswapCoinPublicKey, ContractAddress>} owner - The owner of a token
   * @param {Either<ZswapCoinPublicKey, ContractAddress>} operator - An account that may operate on `owner`'s tokens
   * @return {Boolean} - A boolean determining if `operator` is allowed to manage all of the tokens of `owner` 
   */
  export circuit isApprovedForAll(
    owner: Either<ZswapCoinPublicKey, ContractAddress>,
    operator: Either<ZswapCoinPublicKey, ContractAddress>
  ): Boolean {
    if (_operatorApprovals.member(owner) && _operatorApprovals.lookup(owner).member(operator)) {
      return _operatorApprovals.lookup(owner).lookup(operator);
    } else {
      return false;
    }
  }

  /**
   * @description Transfers `tokenId` token from `from` to `to`.
   * 
   * Requirements:
   *
   * - `from` cannot be the zero address.
   * - `to` cannot be the zero address or a ContractAddress.
   * - `tokenId` token must be owned by `from`.
   * - If the caller is not `from`, it must be approved to move this token by either {approve} or {setApprovalForAll}.
   * 
   * @param {Either<ZswapCoinPublicKey, ContractAddress>} from - The source account from which the token is being transfered
   * @param {Either<ZswapCoinPublicKey, ContractAddress>} to - The target account to transfer token to
   * @param {Uint<128>} tokenId - The token being transfered
   * @return {[]} - None.
   */
  export circuit transferFrom(
    from: Either<ZswapCoinPublicKey, ContractAddress>,
    to: Either<ZswapCoinPublicKey, ContractAddress>,
    tokenId: Uint<128>
  ): [] {
    assert !Utils_isContractAddress(to) "ERC721: Unsafe Transfer";
    assert !Utils_isKeyOrAddressZero(to) "ERC721: Invalid Receiver";
    // Setting an "auth" arguments enables the `_isAuthorized` check which verifies that the token exists
    // (from != 0). Therefore, it is not needed to verify that the return value is not 0 here.
    const auth = left<ZswapCoinPublicKey,ContractAddress>(own_public_key());
    const previousOwner = _update(
      to,
      tokenId,
      auth
    );
    assert previousOwner == from "ERC721: Incorrect Owner";
  }

  /**
   * @description Reverts if the `tokenId` doesn't have a current owner (it hasn't been minted, or it has been burned).
   * Returns the owner.
   *
   * Overrides to ownership logic should be done to {_ownerOf}.
   * 
   * @param {Uint<128>} tokenId - The token that should be owned
   * @return {Either<ZswapCoinPublicKey, ContractAddress>} - The owner of `tokenId`
   */
  export circuit _requireOwned(tokenId: Uint<128>): Either<ZswapCoinPublicKey, ContractAddress> {
    const owner = _ownerOf(tokenId);

    assert !Utils_isKeyOrAddressZero(owner) "ERC721: Nonexistent Token";
    return owner;
  }

  /**
   * @description Returns the owner of the `tokenId`. Does NOT revert if token doesn't exist
   *
   * @param {Uint<128>} tokenId - The target token of the owner query
   * @return {Either<ZswapCoinPublicKey, ContractAddress>} - The owner of the token
   */
  export circuit _ownerOf(tokenId: Uint<128>): Either<ZswapCoinPublicKey, ContractAddress> {
    if (!_owners.member(tokenId)) {
      _owners.insert(tokenId, burn_address());
    }

    return _owners.lookup(tokenId);
  }

  /**
   * @description Transfers `tokenId` from its current owner to `to`, or alternatively mints (or burns) if the current owner
   * (or `to`) is the zero address. Returns the owner of the `tokenId` before the update.
   *
   * The `auth` argument is optional. If the value passed is non 0, then this function will check that
   * `auth` is either the owner of the token, or approved to operate on the token (by the owner).
   * 
   * @param {Either<ZswapCoinPublicKey, ContractAddress>} to - The intended recipient of the token transfer
   * @param {Uint<128>} tokenId - The token being transfered
   * @param {Either<ZswapCoinPublicKey, ContractAddress>} auth - An account authorized to transfer the token
   * @return {Either<ZswapCoinPublicKey, ContractAddress>} - Owner of the token before it was transfered
   */
  export circuit _update(
    to: Either<ZswapCoinPublicKey, ContractAddress>,
    tokenId: Uint<128>,
    auth: Either<ZswapCoinPublicKey, ContractAddress>
  ): Either<ZswapCoinPublicKey, ContractAddress> {
    const from = _ownerOf(tokenId);

    // Perform (optional) operator check
    if (!Utils_isKeyOrAddressZero(auth)) {
        _checkAuthorized(from, auth, tokenId);
    }

    // Execute the update
    if (!Utils_isKeyOrAddressZero(from)) {
      // Clear approval. No need to re-authorize
      _approve(burn_address(), tokenId, burn_address());
      const newBalance = _balances.lookup(from) - 1 as Uint<128>;
      _balances.insert(from, newBalance);
    }

    if (!Utils_isKeyOrAddressZero(to)) {
      if (!_balances.member(to)) {
        _balances.insert(to, 0);
      }
      const newBalance = _balances.lookup(to) + 1 as Uint<128>;
      _balances.insert(to, newBalance);
    }

    _owners.insert(tokenId, to);

    return from;
  }

  /**
   * @description  Approve `to` to operate on `tokenId`
   *
   * The `auth` argument is optional. If the value passed is non 0, then this function will check that `auth` is
   * either the owner of the token, or approved to operate on all tokens held by this owner.
   *
   * @param {Either<ZswapCoinPublicKey, ContractAddress>} to - The target account to approve
   * @param {Uint<128>} tokenId - The token to approve
   * @param {Either<ZswapCoinPublicKey, ContractAddress>} auth - An account authorized to operate on all tokens held by the owner the token
   * @return {[]} - None.
   */
  export circuit _approve(
    to: Either<ZswapCoinPublicKey, ContractAddress>,
    tokenId: Uint<128>,
    auth: Either<ZswapCoinPublicKey, ContractAddress>
  ): [] {
    if (!Utils_isKeyOrAddressZero(auth)) {
      const owner = _requireOwned(tokenId);

      // We do not use _isAuthorized because single-token approvals should not be able to call approve
      assert (owner == auth || isApprovedForAll(owner, auth)) "ERC721: Invalid Approver";
    }

    _tokenApprovals.insert(tokenId, to);
  }

  /**
   * @description Checks if `spender` can operate on `tokenId`, assuming the provided `owner` is the actual owner.
   * Reverts if:
   * - `spender` does not have approval from `owner` for `tokenId`.
   * - `spender` does not have approval to manage all of `owner`'s assets.
   *
   * WARNING: This function assumes that `owner` is the actual owner of `tokenId` and does not verify this
   * assumption.
   *
   * @param {Either<ZswapCoinPublicKey, ContractAddress>} owner - Owner of the token
   * @param {Either<ZswapCoinPublicKey, ContractAddress>} spender - Account operating on `tokenId`
   * @param {Uint<128>} tokenId - The token to spend
   * @return {[]} - None.
   */
  export circuit _checkAuthorized(
    owner: Either<ZswapCoinPublicKey, ContractAddress>,
    spender: Either<ZswapCoinPublicKey, ContractAddress>,
    tokenId: Uint<128>
  ): [] {
    if (!_isAuthorized(owner, spender, tokenId)) {
      assert !Utils_isKeyOrAddressZero(owner) "ERC721: Nonexistent Token";
      assert false "ERC721: Insufficient Approval";
    }
  }

  /**
   * @description Returns whether `spender` is allowed to manage `owner`'s tokens, or `tokenId` in
   * particular (ignoring whether it is owned by `owner`).
   *
   * WARNING: This function assumes that `owner` is the actual owner of `tokenId` and does not verify this
   * assumption.
   *
   * @param {Either<ZswapCoinPublicKey, ContractAddress>} owner - Owner of the token
   * @param {Either<ZswapCoinPublicKey, ContractAddress>} spender - Account that wishes to spend `tokenId`
   * @param {Uint<128>} tokenId - Token to spend
   * @return {Boolean} - A boolean determining if `spender` may manage `tokenId`
   */
  export circuit _isAuthorized(
    owner: Either<ZswapCoinPublicKey, ContractAddress>,
    spender: Either<ZswapCoinPublicKey, ContractAddress>,
    tokenId: Uint<128>
  ): Boolean {
    return (
      !Utils_isKeyOrAddressZero(spender) && 
      (owner == spender || isApprovedForAll(owner, spender) || _getApproved(tokenId) == spender)
    );
  }

  /**
   * @description Returns the approved address for `tokenId`. Returns 0 if `tokenId` is not minted.
   *
   * @param {Uint<128>} tokenId - The token to query
   * @return {Either<ZswapCoinPublicKey, ContractAddress>} - An account approved to spend `tokenId`
   */
  export circuit _getApproved(tokenId: Uint<128>): Either<ZswapCoinPublicKey, ContractAddress> {
    if (!_tokenApprovals.member(tokenId)) {
      return burn_address();
    }
    return _tokenApprovals.lookup(tokenId);
  }

  /**
   * @description Approve `operator` to operate on all of `owner` tokens
   *
   * Requirements:
   * - operator can't be the address zero.
   *
   * @param {Either<ZswapCoinPublicKey, ContractAddress>} owner - Owner of a token
   * @param {Either<ZswapCoinPublicKey, ContractAddress>} operator - The account to approve
   * @param {Boolean} approved - A boolean determining if `operator` may operate on all of `owner` tokens 
   * @return {[]} - None.
   */
  export circuit _setApprovalForAll(
    owner: Either<ZswapCoinPublicKey, ContractAddress>,
    operator: Either<ZswapCoinPublicKey, ContractAddress>,
    approved: Boolean
  ): [] {
    assert !Utils_isKeyOrAddressZero(operator) "ERC721: Invalid Operator";

    if (!_operatorApprovals.member(owner)) {
      _operatorApprovals.insert(
        owner,
        default<Map<Either<ZswapCoinPublicKey, ContractAddress>, Boolean>>
      );
    }

    _operatorApprovals.lookup(owner).insert(operator, approved);
  }

  /**
   * @description Mints `tokenId` and transfers it to `to`.
   *
   * Requirements:
   *
   * - `tokenId` must not exist.
   * - `to` cannot be the zero address or a ContractAddress.
   * 
   * @param {Either<ZswapCoinPublicKey, ContractAddress>} to - The account receiving `tokenId`
   * @param {Uint<128>} tokenId - The token to transfer
   * @return {[]} - None.
   */
  export circuit _mint(
    to: Either<ZswapCoinPublicKey, ContractAddress>,
    tokenId: Uint<128>
  ): [] {
    assert !Utils_isContractAddress(to) "ERC721: Unsafe Transfer";
    assert !Utils_isKeyOrAddressZero(to) "ERC721: Invalid Receiver";

    const previousOwner = _update(to, tokenId, burn_address());

    assert Utils_isKeyOrAddressZero(previousOwner) "ERC721: Invalid Sender";
  }

  /**
   * @description Destroys `tokenId`.
   * The approval is cleared when the token is burned.
   * This is an internal function that does not check if the sender is authorized to operate on the token.
   *
   * Requirements:
   *
   * - `tokenId` must exist.
   *
   * @param {Uint<128>} tokenId - The token to burn
   * @return {[]} - None.
   */
  export circuit _burn(tokenId: Uint<128>): [] {
    const previousOwner = _update(burn_address(), tokenId, burn_address());
    assert !Utils_isKeyOrAddressZero(previousOwner) "ERC721: Invalid Sender";
  }

  /**
   * @description Transfers `tokenId` from `from` to `to`.
   *  As opposed to {transferFrom}, this imposes no restrictions on own_public_key().
   *
   * Requirements:
   *
   * - `to` cannot be the zero address or a ContractAddress.
   * - `tokenId` token must be owned by `from`.
   *
   * @param {Either<ZswapCoinPublicKey, ContractAddress>} from - The source account of the token transfer
   * @param {Either<ZswapCoinPublicKey, ContractAddress>} to - The target account of the token transfer
   * @param {Uint<128>} tokenId - The token to transfer
   * @return {[]} - None.
   */
  export circuit _transfer(
    from: Either<ZswapCoinPublicKey, ContractAddress>,
    to: Either<ZswapCoinPublicKey, ContractAddress>,
    tokenId: Uint<128>
  ): [] {
    assert !Utils_isContractAddress(to) "ERC721: Unsafe Transfer";
    assert !Utils_isKeyOrAddressZero(to) "ERC721: Invalid Receiver";

    const previousOwner = _update(to, tokenId, burn_address());

    assert !Utils_isKeyOrAddressZero(previousOwner) "ERC721: Nonexistent Token";
    assert previousOwner == from "ERC721: Incorrect Owner";
  }

  /**
   * @description Sets the the URI as `tokenURI` for the given `tokenId`.
   * The `tokenId` must exist.
   *
   * @notice The URI for a given NFT is usually set when the NFT is minted.
   *
   * @param {Uint<128>} tokenId - The identifier of the token.
   * @param {Opaque<"string">} tokenURI - The URI of `tokenId`.
   * @return {[]} - None.
   */
  export circuit _setTokenURI(tokenId: Uint<128>, tokenURI: Opaque<"string">): [] {
    _requireOwned(tokenId);

    return _tokenURIs.insert(tokenId, tokenURI);
  }

  /**
   * @description Transfers `tokenId` token from `from` to `to`. It does NOT check if the recipient is a ContractAddress.
   * 
   * @notice External smart contracts cannot call the token contract at this time, so any transfers to external contracts
   * may result in a permanent loss of the token. All transfers to external contracts will be permanently "stuck" at the
   * ContractAddress
   *
   * Requirements:
   *
   * - `from` cannot be the zero address.
   * - `to` cannot be the zero address.
   * - `tokenId` token must be owned by `from`.
   * - If the caller is not `from`, it must be approved to move this token by either {approve} or {setApprovalForAll}.
   * 
   * @param {Either<ZswapCoinPublicKey, ContractAddress>} from - The source account from which the token is being transfered
   * @param {Either<ZswapCoinPublicKey, ContractAddress>} to - The target account to transfer token to
   * @param {Uint<128>} tokenId - The token being transfered
   * @return {[]} - None.
   */
  export circuit _unsafeTransferFrom(
    from: Either<ZswapCoinPublicKey, ContractAddress>,
    to: Either<ZswapCoinPublicKey, ContractAddress>,
    tokenId: Uint<128>
  ): [] {
    assert !Utils_isKeyOrAddressZero(to) "ERC721: Invalid Receiver";
    // Setting an "auth" arguments enables the `_isAuthorized` check which verifies that the token exists
    // (from != 0). Therefore, it is not needed to verify that the return value is not 0 here.
    const auth = left<ZswapCoinPublicKey,ContractAddress>(own_public_key());
    const previousOwner = _update(
      to,
      tokenId,
      auth
    );
    assert previousOwner == from "ERC721: Incorrect Owner";
  }

  /**
   * @description Transfers `tokenId` from `from` to `to`.
   * As opposed to {_unsafeTransferFrom}, this imposes no restrictions on own_public_key().
   * It does NOT check if the recipient is a ContractAddress.
   *
   * @notice External smart contracts cannot call the token contract at this time, so any transfers to external contracts
   * may result in a permanent loss of the token. All transfers to external contracts will be permanently "stuck" at the
   * ContractAddress
   *
   * Requirements:
   *
   * - `to` cannot be the zero address.
   * - `tokenId` token must be owned by `from`.
   *
   * @param {Either<ZswapCoinPublicKey, ContractAddress>} from - The source account of the token transfer
   * @param {Either<ZswapCoinPublicKey, ContractAddress>} to - The target account of the token transfer
   * @param {Uint<128>} tokenId - The token to transfer
   * @return {[]} - None.
   */
  export circuit _unsafe_transfer(
    from: Either<ZswapCoinPublicKey, ContractAddress>,
    to: Either<ZswapCoinPublicKey, ContractAddress>,
    tokenId: Uint<128>
  ): [] {
    assert !Utils_isKeyOrAddressZero(to) "ERC721: Invalid Receiver";

    const previousOwner = _update(to, tokenId, burn_address());

    assert !Utils_isKeyOrAddressZero(previousOwner) "ERC721: Nonexistent Token";
    assert previousOwner == from "ERC721: Incorrect Owner";
  }

  /**
   * @description Mints `tokenId` and transfers it to `to`. It does NOT check if the recipient is a ContractAddress.
   * 
   * @notice External smart contracts cannot call the token contract at this time, so any transfers to external contracts
   * may result in a permanent loss of the token. All transfers to external contracts will be permanently "stuck" at the
   * ContractAddress
   *
   * Requirements:
   *
   * - `tokenId` must not exist.
   * - `to` cannot be the zero address.
   * 
   * @param {Either<ZswapCoinPublicKey, ContractAddress>} to - The account receiving `tokenId`
   * @param {Uint<128>} tokenId - The token to transfer
   * @return {[]} - None.
   */
  export circuit _unsafe_mint(
    to: Either<ZswapCoinPublicKey, ContractAddress>,
    tokenId: Uint<128>
  ): [] {
    assert !Utils_isKeyOrAddressZero(to) "ERC721: Invalid Receiver";

    const previousOwner = _update(to, tokenId, burn_address());

    assert Utils_isKeyOrAddressZero(previousOwner) "ERC721: Invalid Sender";
  }
}
<|MERGE_RESOLUTION|>--- conflicted
+++ resolved
@@ -46,11 +46,7 @@
   export ledger _balances: Map<Either<ZswapCoinPublicKey, ContractAddress>, Uint<128>>;
   export ledger _tokenApprovals: Map<Uint<128>, Either<ZswapCoinPublicKey, ContractAddress>>;
   export ledger _operatorApprovals: Map<Either<ZswapCoinPublicKey, ContractAddress>, Map<Either<ZswapCoinPublicKey, ContractAddress>, Boolean>>;
-<<<<<<< HEAD
   export ledger _tokenURIs: Map<Uint<128>, Opaque<"string">>;
-=======
-  export ledger _tokenURI: Map<Uint<128>, Opaque<"string">>;
->>>>>>> 8ab6b724
 
   /**
    * @description Initializes the contract by setting the name and symbol.
@@ -122,6 +118,7 @@
    * @param {Uint<128>} tokenId - The identifier for a token.
    * @returns {Opaque<"string">} - the token id's URI.
    */
+  export circuit tokenURI(tokenId: Uint<128>): Opaque<"string"> {
   export circuit tokenURI(tokenId: Uint<128>): Opaque<"string"> {
     _requireOwned(tokenId);
 
@@ -512,6 +509,7 @@
    * @return {[]} - None.
    */
   export circuit _setTokenURI(tokenId: Uint<128>, tokenURI: Opaque<"string">): [] {
+  export circuit _setTokenURI(tokenId: Uint<128>, tokenURI: Opaque<"string">): [] {
     _requireOwned(tokenId);
 
     return _tokenURIs.insert(tokenId, tokenURI);
