--- conflicted
+++ resolved
@@ -318,23 +318,12 @@
     if (!Utils_isKeyOrAddressZero(disclose(to))) {
       // id not initialized
       if (!_balances.member(disclose(id))) {
-<<<<<<< HEAD
-         _balances.insert(
-           disclose(id), default<Map<Either<ZswapCoinPublicKey, ContractAddress>, Uint<128>>>);
-         _balances.lookup(id).insert(disclose(to), disclose(value as Uint<128>));
-      }
-      else {
-         const toBalance = balanceOf(to, id), MAX_UINT128 = 340282366920938463463374607431768211455;
-         assert(MAX_UINT128 - toBalance >= value, "MultiToken: arithmetic overflow");
-         _balances.lookup(id).insert(disclose(to), disclose(toBalance + value as Uint<128>));
-=======
         _balances.insert(disclose(id), default<Map<Either<ZswapCoinPublicKey, ContractAddress>, Uint<128>>>);
         _balances.lookup(id).insert(disclose(to), disclose(value as Uint<128>));
       } else {
         const toBalance = balanceOf(to, id), MAX_UINT128 = 340282366920938463463374607431768211455;
         assert(MAX_UINT128 - toBalance >= value, "MultiToken: arithmetic overflow");
         _balances.lookup(id).insert(disclose(to), disclose(toBalance + value as Uint<128>));
->>>>>>> 95515dad
       }
     }
   }
