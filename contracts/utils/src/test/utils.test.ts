--- conflicted
+++ resolved
@@ -4,15 +4,10 @@
 
 const Z_SOME_KEY = contractUtils.createEitherTestUser('SOME_KEY');
 const Z_OTHER_KEY = contractUtils.createEitherTestUser('OTHER_KEY');
-<<<<<<< HEAD
-const SOME_CONTRACT = contractUtils.createEitherTestContractAddress('SOME_CONTRACT');
-const OTHER_CONTRACT = contractUtils.createEitherTestContractAddress('OTHER_CONTRACT');
-=======
 const SOME_CONTRACT =
   contractUtils.createEitherTestContractAddress('SOME_CONTRACT');
 const OTHER_CONTRACT =
   contractUtils.createEitherTestContractAddress('OTHER_CONTRACT');
->>>>>>> c3e45214
 
 let contract: UtilsSimulator;
 
@@ -39,13 +34,9 @@
     });
 
     it('should return true for two matching contract addresses', () => {
-<<<<<<< HEAD
-      expect(contract.isKeyOrAddressEqual(SOME_CONTRACT, SOME_CONTRACT)).toBeTruthy();
-=======
       expect(
         contract.isKeyOrAddressEqual(SOME_CONTRACT, SOME_CONTRACT),
       ).toBeTruthy();
->>>>>>> c3e45214
     });
 
     it('should return false for two different pubkeys', () => {
@@ -53,13 +44,6 @@
     });
 
     it('should return false for two different contract addresses', () => {
-<<<<<<< HEAD
-      expect(contract.isKeyOrAddressEqual(SOME_CONTRACT, OTHER_CONTRACT)).toBeFalsy();
-    });
-
-    it('should return false for two different address types', () => {
-      expect(contract.isKeyOrAddressEqual(Z_SOME_KEY, SOME_CONTRACT)).toBeFalsy();
-=======
       expect(
         contract.isKeyOrAddressEqual(SOME_CONTRACT, OTHER_CONTRACT),
       ).toBeFalsy();
@@ -69,7 +53,6 @@
       expect(
         contract.isKeyOrAddressEqual(Z_SOME_KEY, SOME_CONTRACT),
       ).toBeFalsy();
->>>>>>> c3e45214
     });
   });
 });