import { UtilsSimulator } from './simulators/UtilsSimulator';
import * as contractUtils from './utils/address';

const Z_SOME_KEY = contractUtils.createEitherTestUser('SOME_KEY');
const SOME_CONTRACT =
  contractUtils.createEitherTestContractAddress('SOME_CONTRACT');

let contract: UtilsSimulator;

describe('Utils', () => {
  contract = new UtilsSimulator();

  describe('isKeyOrAddressZero', () => {
    it('should return zero for the zero address', () => {
<<<<<<< HEAD
      expect(contract.isKeyOrAddressZero(contractUtils.ZERO_KEY)).toBeTruthy();
      expect(
        contract.isKeyOrAddressZero(contractUtils.ZERO_ADDRESS),
      ).toBeTruthy();
=======
      expect(contract.isKeyOrAddressZero(contractUtils.ZERO_KEY)).toBe(true);
      expect(contract.isKeyOrAddressZero(contractUtils.ZERO_ADDRESS)).toBe(true);
>>>>>>> b6f5215f
    });

    it('should not return zero for nonzero addresses', () => {
      expect(contract.isKeyOrAddressZero(Z_SOME_KEY)).toBe(false);
      expect(contract.isKeyOrAddressZero(SOME_CONTRACT)).toBe(false);
    });
  });
});<|MERGE_RESOLUTION|>--- conflicted
+++ resolved
@@ -12,15 +12,10 @@
 
   describe('isKeyOrAddressZero', () => {
     it('should return zero for the zero address', () => {
-<<<<<<< HEAD
-      expect(contract.isKeyOrAddressZero(contractUtils.ZERO_KEY)).toBeTruthy();
-      expect(
-        contract.isKeyOrAddressZero(contractUtils.ZERO_ADDRESS),
-      ).toBeTruthy();
-=======
       expect(contract.isKeyOrAddressZero(contractUtils.ZERO_KEY)).toBe(true);
-      expect(contract.isKeyOrAddressZero(contractUtils.ZERO_ADDRESS)).toBe(true);
->>>>>>> b6f5215f
+      expect(contract.isKeyOrAddressZero(contractUtils.ZERO_ADDRESS)).toBe(
+        true,
+      );
     });
 
     it('should not return zero for nonzero addresses', () => {
