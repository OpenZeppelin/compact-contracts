--- conflicted
+++ resolved
@@ -80,26 +80,15 @@
 
             echo "✅ Language version matches: $COMPUTED_LANGUAGE_VERSION"
 
-<<<<<<< HEAD
-      - name: Compile contracts (with automatic retry on hash mismatch)
-        shell: bash
-        run: |
-          set -euo pipefail
-=======
       - name: Compile contracts (with retry on hash mismatch)
         shell: bash
         run: |
           set -euo pipefail
 
->>>>>>> 381280c8
           compile() {
             echo "⚙️ Running Compact compilation..."
             if ! output=$(turbo compact --concurrency=1 2>&1); then
               echo "❌ Compilation failed."
-<<<<<<< HEAD
-=======
-
->>>>>>> 381280c8
               if echo "$output" | grep -q "Hash mismatch" && [ -d "$HOME/.cache/midnight/zk-params" ]; then
                 echo "⚠️ Hash mismatch detected *and* zk-params exists. Removing cache..."
                 rm -rf "$HOME/.cache/midnight/zk-params"
@@ -111,13 +100,9 @@
               fi
             fi
           }
-<<<<<<< HEAD
-          compile
-=======
 
           compile
 
->>>>>>> 381280c8
       - name: Run type checks
         run: turbo types
 
