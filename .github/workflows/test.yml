--- conflicted
+++ resolved
@@ -6,14 +6,11 @@
     branches:
       - main
 
-<<<<<<< HEAD
-=======
 env:
   TURBO_TELEMETRY_DISABLED: 1
   COMPILER_VERSION: "0.26.0"
   LANGUAGE_VERSION: "0.18.0"
 
->>>>>>> 0c3d88dd
 jobs:
   run-suite:
     name: Run Test Suite
